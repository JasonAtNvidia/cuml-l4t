--- conflicted
+++ resolved
@@ -61,11 +61,6 @@
       (int *)allocator->allocate(params.n_rows_test * sizeof(int), stream);
     y_pred =
       (int *)allocator->allocate(params.n_rows_test * sizeof(int), stream);
-<<<<<<< HEAD
-    loadData(X_train, y_train, params.n_rows_train, 1);
-    loadData(X_test, y_test, params.n_rows_test, 1);
-=======
->>>>>>> a5a3dbee
     CUDA_CHECK(cudaStreamSynchronize(stream));
   }
 
@@ -138,11 +133,6 @@
     CUDA_CHECK(cudaStreamSynchronize(stream));
     predict(h, forest, X_test, params.n_rows_test, 1, y_pred, false);
     auto metrics = score(h, forest, y_test, params.n_rows_test, y_pred, false);
-<<<<<<< HEAD
-    /** @todo: add a check here */
-=======
-
->>>>>>> a5a3dbee
     delete[] forest->trees;
     delete forest;
 
