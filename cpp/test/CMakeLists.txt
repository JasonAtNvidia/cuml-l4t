--- conflicted
+++ resolved
@@ -53,13 +53,9 @@
     sg/svc_test.cu
     sg/trustworthiness_test.cu
     sg/tsne_test.cu
-<<<<<<< HEAD
     sg/tsvd_test.cu)
-    #sg/umap_test.cu)
-=======
-    sg/tsvd_test.cu
-    sg/umap_parametrizable_test.cu)
->>>>>>> 51c90b26
+    #sg/umap_test.cu
+    #sg/umap_parametrizable_test.cu)
 
   target_include_directories(ml PRIVATE ${CUML_TEST_INCLUDE_DIRS})
 
