# cuML developer guide
This document summarizes rules and best practices for contributions to the cuML C++ component of rapidsai/cuml. This is a living document and contributions for clarifications or fixes and issue reports are highly welcome.

## General
Please start by reading [CONTRIBUTING.md](../CONTRIBUTING.md).

## Thread safety
cuML is thread safe so its functions can be called from multiple host threads if they use different handles.

The implementation of cuML is single threaded.

## Public cuML interface
### Terminology
We have the following supported APIs:
1. Core cuML interface aka stateless C++ API aka C++ API aka `libcuml++.so`
2. Stateful convenience C++ API - wrapper around core API (WIP)
3. C API - wrapper around core API aka `libcuml.so`

### Motivation
Our C++ API is stateless for two main reasons:
1. To ease the serialization of ML algorithm's state information (model, hyper-params, etc), enabling features such as easy pickling in the python layer.
2. To easily provide a proper C API for interfacing with languages that can't consume C++ APIs  directly.

Thus, this section lays out guidelines for managing state along the API of cuML.

### General guideline
As mentioned before, functions exposed via the C++ API must be stateless. Things that are OK to be exposed on the interface:
1. Any [POD](https://en.wikipedia.org/wiki/Passive_data_structure) - see [std::is_pod](https://en.cppreference.com/w/cpp/types/is_pod) as a reference for C++11  POD types.
2. `cumlHandle` - since it stores GPU-related state which has nothing to do with the model/algo state. If you're working on a C-binding, use `cumlHandle_t`([reference](src/cuML_api.h)), instead.
3. Pointers to POD types (explicitly putting it out, even though it can be considered as a POD).
Internal to the C++ API, these stateless functions are free to use their own temporary classes, as long as they are not exposed on the interface.

### Stateless C++ API
Using the Decision Tree Classifier algorithm as an example, the following way of exposing its API would be wrong according to the guidelines in this section, since it exposes a non-POD C++ class object in the C++ API:
```cpp
template <typename T>
class DecisionTreeClassifier {
  TreeNode<T>* root;
  DTParams params;
  const cumlHandle &handle;
public:
  DecisionTreeClassifier(const cumlHandle &handle, DTParams& params, bool verbose=false);
  void fit(const T *input, int n_rows, int n_cols, const int *labels);
  void predict(const T *input, int n_rows, int n_cols, int *predictions);
};

void decisionTreeClassifierFit(const cumlHandle &handle, const float *input, int n_rows, int n_cols,
                               const int *labels, DecisionTreeClassifier<float> *model, DTParams params,
                               bool verbose=false);
void decisionTreeClassifierPredict(const cumlHandle &handle, const float* input,
                                   DecisionTreeClassifier<float> *model, int n_rows,
                                   int n_cols, int* predictions, bool verbose=false);
```

An alternative correct way to expose this could be:
```cpp
// NOTE: this example assumes that TreeNode and DTParams are the model/state that need to be stored
// and passed between fit and predict methods
template <typename T> struct TreeNode { /* nested tree-like data structure, but written as a POD! */ };
struct DTParams { /* hyper-params for building DT */ };
typedef TreeNode<float> TreeNodeF;
typedef TreeNode<double> TreeNodeD;

void decisionTreeClassifierFit(const cumlHandle &handle, const float *input, int n_rows, int n_cols,
                               const int *labels, TreeNodeF *&root, DTParams params,
                               bool verbose=false);
void decisionTreeClassifierPredict(const cumlHandle &handle, const double* input, int n_rows,
                                   int n_cols, const TreeNodeD *root, int* predictions,
                                   bool verbose=false);
```
The above example understates the complexity involved with exposing a tree-like data structure across the interface! However, this example should be simple enough to drive the point across.

### Other functions on state
These guidelines also mean that it is the responsibility of C++ API to expose methods to load and store (aka marshalling) such a data structure. Further continuing the Decision Tree Classifier example,  the following methods could achieve this:
```cpp
void storeTree(const TreeNodeF *root, std::ostream &os);
void storeTree(const TreeNodeD *root, std::ostream &os);
void loadTree(TreeNodeF *&root, std::istream &is);
void loadTree(TreeNodeD *&root, std::istream &is);
```
It is also worth noting that for algorithms such as the members of GLM, where models consist of an array of weights and are therefore easy to manipulate directly by the users, such custom load/store methods might not be explicitly needed.

### C API
Following the guidelines outlined above will ease the process of "C-wrapping" the C++ API. Refer to [DBSCAN](src/dbscan/dbscan_api.h) as an example on how to properly wrap the C++ API with a C-binding. In short:
1. Use only C compatible types or objects that can be passed as opaque handles (like `cumlHandle_t`).
2. Using templates is fine if those can be instantiated from a specialized C++ function with `extern "C"` linkage.
3. Expose custom create/load/store/destroy methods, if the model is more complex than an array of parameters (eg: Random Forest). One possible way of working with such exposed states from the C++ layer is shown in a sample repo [here](https://github.com/teju85/managing-state-cuml).

### Stateful C++ API
This scikit-learn-esq C++ API should always be a wrapper around the stateless C++ API, NEVER the other way around. The design discussion about the right way to expose such a wrapper around `libcuml++.so` is [still going on](https://github.com/rapidsai/cuml/issues/456)  So, stay tuned for more details.

### File naming convention
1. An ML algorithm `<algo>` is to be contained inside the folder named `src/<algo>`.
2. `<algo>.hpp` and `<algo>.[cpp|cu]` contain C++ API declarations and definitions respectively.
3. `<algo>_api.h` and `<algo>_api.cpp` contain declarations and definitions respectively for C binding.

## Coding style

## Code format
### Introduction
cuML relies on `clang-format` to enforce code style across all C++ and CUDA source code. The coding style is based on the [Google style guide](https://google.github.io/styleguide/cppguide.html#Formatting). The only digressions from this style are the following.
1. Do not split empty functions/records/namespaces.
2. Two-space indentation everywhere, including the line continuations.
3. Disable reflowing of comments.
The reasons behind these deviations from the Google style guide are given in comments [here](./.clang-format).

### How is the check done?
[run-clang-format.py](scripts/run-clang-format.py) is run first by `make`. This script runs clang-format only on modified files. An error is raised if the code diverges from the format suggested by clang-format, and the build fails.

### How to know the formatting violations?
When there are formatting errors, `run-clang-format.py` prints a `diff` command, showing where there are formatting differences. Unfortunately, unlike `flake8`, `clang-format` does NOT print descriptions of the violations, but instead directly formats the code. So, the only way currently to know why there are formatting differences is to run the diff command as suggested by this script against each violating source file.

### How to fix the formatting violations?
When there are formatting violations, `run-clang-format.py` prints an `-inplace` command you can use to automatically fix formatting errors. This is the easiest way to fix formatting errors. [This screencast](https://asciinema.org/a/248215) shows a typical build-fix-build cycle during cuML development.

### clang-format version?
To avoid spurious code style violations we specify the exact clang-format version required, currently `8.0.0`. This is enforced by a CMake check for the required version. [See here for more details on the dependencies](./README.md#dependencies).

## Error handling
Call CUDA APIs via the provided helper macros `CUDA_CHECK`, `CUBLAS_CHECK` and `CUSOLVER_CHECK`. These macros take care of checking the return values of the used API calls and generate an exception when the command is not successful. If you need to avoid an exception, e.g. inside a destructor, use `CUDA_CHECK_NO_THROW`, `CUBLAS_CHECK_NO_THROW ` and `CUSOLVER_CHECK_NO_THROW ` (currently not available, see https://github.com/rapidsai/cuml/issues/229). These macros log the error but do not throw an exception.

## Logging
Add once https://github.com/rapidsai/cuml/issues/100 is addressed.

## Documentation
All external interfaces need to have a complete [doxygen](http://www.doxygen.nl) API documentation. This is also recommended for internal interfaces.

## Testing and Unit Testing
TODO: Add this

## Device and Host memory allocations
To enable `libcuml.so` users to control how memory for temporary data is allocated, allocate device memory using the allocator provided:
```cpp
template<typename T>
void foo(const ML::cumlHandle_impl& h, cudaStream_t stream, ... )
{
    T* temp_h = h.getDeviceAllocator()->allocate(n*sizeof(T), stream);
    ...
    h.getDeviceAllocator()->deallocate(temp_h, n*sizeof(T), stream);
}
```
The same rule applies to larger amounts of host heap memory:
```cpp
template<typename T>
void foo(const ML::cumlHandle_impl& h, cudaStream_t stream, ... )
{
    T* temp_h = h.getHostAllocator()->allocate(n*sizeof(T), stream);
    ...
    h.getHostAllocator()->deallocate(temp_h, n*sizeof(T), stream);
}
```
Small host memory heap allocations, e.g. as internally done by STL containers, are fine, e.g. an `std::vector` managing only a handful of integers.
Both the Host and the Device Allocators might allow asynchronous stream ordered allocation and deallocation. This can provide significant performance benefits so a stream always needs to be specified when allocating or deallocating (see [Asynchronous operations and stream ordering](#asynchronous-operations-and-stream-ordering)). `ML::deviceAllocator` returns pinned device memory on the current device, while `ML::hostAllocator` returns host memory. A user of cuML can write customized allocators and pass them into cuML. If a cuML user does not provide custom allocators default allocators will be used. For `ML::deviceAllocator` the default is to use `cudaMalloc`/`cudaFree`. For `ML::hostAllocator` the default is to use `cudaMallocHost`/`cudaFreeHost`.
There are two simple container classes compatible with the allocator interface `MLCommon::device_buffer` available in `ml-prims/src/common/device_buffer.hpp` and `MLCommon::host_buffer` available in `ml-prims/src/common/host_buffer.hpp`. These allow to follow the [RAII idiom](https://en.wikipedia.org/wiki/Resource_acquisition_is_initialization) to avoid resources leaks and enable exception safe code. These containers also allow asynchronous allocation and deallocation using the `resize` and `release` member functions:
```cpp
template<typename T>
void foo(const ML::cumlHandle_impl& h, ..., cudaStream_t stream )
{
    ...
    MLCommon::device_buffer<T> temp( h.getDeviceAllocator(), stream, 0 )
    
    temp.resize(n, stream);
    kernelA<<<grid, block, 0, stream>>>(..., temp.data(), ...);
    kernelB<<<grid, block, 0, stream>>>(..., temp.data(), ...);
    temp.release(stream);
}
```
The motivation for `MLCommon::host_buffer` and `MLCommon::device_buffer` over using `std::vector` or `thrust::device_vector` (which would require thrust 1.9.4 or later) is to enable exception safe asynchronous allocation and deallocation following stream semantics with an explicit interface while avoiding the overhead of implicitly initializing the underlying allocation.
To use `ML::hostAllocator` with a STL container the header `src/common/allocatorAdapter.hpp` provides `ML::stdAllocatorAdapter`:
```cpp
template<typename T>
void foo(const ML::cumlHandle_impl& h, ..., cudaStream_t stream )
{
    ...
    std::vector<T,ML::stdAllocatorAdapter<T> > temp( n, val, ML::stdAllocatorAdapter<T>(h.getHostAllocator(), stream) )
    ...
}
```
If thrust 1.9.4 or later is avaiable for use in cuML a similar allocator can be provided for `thrust::device_vector`.

### <a name="allocationsthrust"></a>Using Thrust
To ensure that thrust algorithms allocate temporary memory via the provided device memory allocator, use the `ML::thrustAllocatorAdapter` available in `src/common/allocatorAdapter.hpp` with the `thrust::cuda::par` execution policy:
```cpp
void foo(const ML::cumlHandle_impl& h, ..., cudaStream_t stream )
{
    ML::thrustAllocatorAdapter alloc( h.getDeviceAllocator(), stream );
    auto execution_policy = thrust::cuda::par(alloc).on(stream);
    thrust::for_each(execution_policy, ... );
}
```
The header `src/common/allocatorAdapter.hpp` also provides a helper function to create an execution policy:
```cpp
void foo(const ML::cumlHandle_impl& h, ... , cudaStream_t stream )
{
    auto execution_policy = ML::thrust_exec_policy(h.getDeviceAllocator(),stream);
    thrust::for_each(execution_policy->on(stream), ... );
}
```

## Asynchronous operations and stream ordering
All ML algorithms should be as asynchronous as possible avoiding the use of the default stream (aka as NULL or `0` stream). Implementations that require only one CUDA Stream should use the stream from `ML::cumlHandle_impl`:
```cpp
void foo(const ML::cumlHandle_impl& h, ...)
{
    cudaStream_t stream = h.getStream();
}
```
When multiple streams are needed, e.g. to manage a pipeline, use the internal streams available in `ML::cumlHandle_impl` (see [CUDA Resources](#cuda-resources)). If multiple streams are used all operations still must be ordered according to `ML::cumlHandle::getStream()`. Before any operation in any of the internal CUDA streams is started, all previous work in `ML::cumlHandle::getStream()` must have completed. Any work enqueued in `ML::cumlHandle::getStream()` after a cuML function returns should not start before all work enqueued in the internal streams has completed. E.g. if a cuML algorithm is called like this: 
```cpp
void foo(const double* const srcdata, double* const result)
{
    ML::cumlHandle cumlHandle;

    cudaStream_t stream;
    CUDA_RT_CALL( cudaStreamCreate( &stream ) );
    cumlHandle.setStream( stream );

    ...

    CUDA_CHECK( cudaMemcpyAsync( srcdata, h_srcdata.data(), n*sizeof(double), cudaMemcpyHostToDevice, stream ) );

    ML::algo(cumlHandle, dopredict, srcdata, result, ... );

    CUDA_CHECK( cudaMemcpyAsync( h_result.data(), result, m*sizeof(int), cudaMemcpyDeviceToHost, stream ) );

    ...
}
```
No work in any stream should start in `ML::algo` before the `cudaMemcpyAsync` in `stream` launched before the call to `ML::algo` is done. And all work in all streams used in `ML::algo` should be done before the `cudaMemcpyAsync` in `stream` launched after the call to `ML::algo` starts.

This can be ensured by introducing interstream dependencies with CUDA events and `cudaStreamWaitEvent`. For convenience, the header `cumlHandle.hpp` provides the class `ML::detail::streamSyncer` which lets all `ML::cumlHandle_impl` internal CUDA streams wait on `ML::cumlHandle::getStream()` in its constructor and in its destructor and lets `ML::cumlHandle::getStream()` wait on all work enqueued in the `ML::cumlHandle_impl` internal CUDA streams. The intended use would be to create a `ML::detail::streamSyncer` object as the first thing in a entry function of the public cuML API: 

```cpp
void cumlAlgo(const ML::cumlHandle& handle, ...)
{
    ML::detail::streamSyncer _(handle.getImpl());
}
```
This ensures the stream ordering behavior described above.

### Using Thrust
To ensure that thrust algorithms are executed in the intended stream the `thrust::cuda::par` execution policy should be used (see [Using Thrust](#allocationsthrust) in [Device and Host memory allocations](#device-and-host-memory-allocations)).

## CUDA Resources

Do not create reusable CUDA resources directly in implementations of ML algorithms. Instead, use the existing resources in `ML::cumlHandle_impl` to avoid constant creation and deletion of reusable resources such as CUDA streams, CUDA events or library handles. Please file a feature request if a resource handle is missing in `ML::cumlHandle_impl `.
The resources can be obtained like this
```cpp
void foo(const ML::cumlHandle_impl& h, ...)
{
    cublasHandle_t cublasHandle = h.getCublasHandle();
    const int num_streams       = h.getNumInternalStreams();
    const int stream_idx        = ...
    cudaStream_t stream         = h.getInternalStream(stream_idx);
    ...
}
```

### `ML::cumlHandle` and `ML::cumlHandle_impl`

The purpose of `ML::cumlHandle` is to be the public interface of cuML, i.e. it is meant to be used by developers using cuML in their application. This is differentiated from `ML::cumlHandle_impl` to avoid that the public interface of cuML depends on cuML internals, such as CUDA library handles, e.g. for cuBLAS. This is implemented via the "Pointer to implementation" or [pImpl](https://en.cppreference.com/w/cpp/language/pimpl) idiom. From a `ML::cumlHandle` the implementation `ML::cumlHandle_impl` can be obtained by calling `ML::cumlHandle::getImpl()`. The implementation of cuML should use `ML::cumlHandle_impl` and not `ML::cumlHandle`. E.g. for the function `ml_algo` from the public cuML interface an implementation calling the internal functions `foo` and `bar` could look like this:

```cpp
void ml_algo(const ML::cumlHandle& handle, ...)
{
    const ML::cumlHandle_impl& h = handle.getImpl();
    ML::detail::streamSyncer _(h);
    ...
    foo(h, ...);
    ...
    bar(h, ...);
    ...
}
```

## Multi GPU

<<<<<<< HEAD
The multi GPU paradigm of cuML is **O**ne **P**rocess per **G**PU (OPG). Each algorithm should be implemented in a way that it can run with a single GPU without any dependencies to any communication library. A multi GPU implementation can use the methods offered by the class `MLCommon::cumlCommunicator` from [cuml_comms_int.hpp](../ml-prims/src/common/cuml_comms_int.hpp) for inter rank/GPU communication. It is the responsibility of the user of cuML to create an initialized instance of `MLCommon::cumlCommunicator`. E.g. with a CUDA-aware MPI a cuML could have used code like this

```cpp
#include <mpi.h>
#include <cuML.hpp>
#include <cuML_comms.hpp>
#include <mlalgo/mlalgo.hpp>
...
int main(int argc, char * argv[])
{
    MPI_Init(&argc, &argv);
    int rank = -1;
    MPI_Comm_rank(MPI_COMM_WORLD, &rank);

    int local_rank = -1;
    {
        MPI_Comm local_comm;
        MPI_Comm_split_type(MPI_COMM_WORLD, MPI_COMM_TYPE_SHARED, rank, MPI_INFO_NULL, &local_comm);

        MPI_Comm_rank(local_comm, &local_rank);

        MPI_Comm_free(&local_comm);
    }

    cudaSetDevice(local_rank);

    MPI_Comm cuml_mpi_comm;
    MPI_Comm_dup(MPI_COMM_WORLD, &cuml_mpi_comm);

    {
        ML::cumlHandle cumlHandle;
        initialize_mpi_comms(cumlHandle, cuml_mpi_comm);
        
        ...
        
        ML::mlalgo(cumlHandle, ... );
    }

    MPI_Comm_free(&cuml_mpi_comm);

    MPI_Finalize();
    return 0;
}
```

A cuML developer can assume the following:
 * A instance of `MLCommon::cumlCommunicator` was correctly initialized  
 * All processes that are part of `MLCommon::cumlCommunicator` call into the ML algorithm cooperatively.

The initialized instance of `MLCommon::cumlCommunicator` can be accessed from the `ML::cumlHandle_impl` instance:

```cpp
void foo(const ML::cumlHandle_impl& h, ...)
{
    const MLCommon::cumlCommunicator& communicator = h.getCommunicator();
    const int rank = communicator.getRank();
    const int size = communicator.getSize();
    ...
}
```

## C APIs

ML algorithms implemented in cuML should have C++ APIs that are easy to wrap in C. Use only C compatible types or objects that can be passed as opaque handles (like `cumlHandle_t`). Using templates is fine if those can be instantiated from a specialized C++ function with `extern "C"` linkage.
=======
The multi GPU paradigm of cuML is **O**ne **P**rocess per **G**PU (OPG). Each algorithm should be implemented in a way that it can run with a single GPU without any dependencies to any communication library. A multi GPU implementation can assume the following:
* The user of cuML has initialized MPI and created a communicator that can be used by the ML algorithm.
* All processes in the MPI communicator call into the ML algorithm cooperatively.
* The used MPI is CUDA-aware, i.e. it is possible to directly pass device pointers to MPI
>>>>>>> 549aae68
<|MERGE_RESOLUTION|>--- conflicted
+++ resolved
@@ -275,7 +275,6 @@
 
 ## Multi GPU
 
-<<<<<<< HEAD
 The multi GPU paradigm of cuML is **O**ne **P**rocess per **G**PU (OPG). Each algorithm should be implemented in a way that it can run with a single GPU without any dependencies to any communication library. A multi GPU implementation can use the methods offered by the class `MLCommon::cumlCommunicator` from [cuml_comms_int.hpp](../ml-prims/src/common/cuml_comms_int.hpp) for inter rank/GPU communication. It is the responsibility of the user of cuML to create an initialized instance of `MLCommon::cumlCommunicator`. E.g. with a CUDA-aware MPI a cuML could have used code like this
 
 ```cpp
@@ -339,10 +338,4 @@
 
 ## C APIs
 
-ML algorithms implemented in cuML should have C++ APIs that are easy to wrap in C. Use only C compatible types or objects that can be passed as opaque handles (like `cumlHandle_t`). Using templates is fine if those can be instantiated from a specialized C++ function with `extern "C"` linkage.
-=======
-The multi GPU paradigm of cuML is **O**ne **P**rocess per **G**PU (OPG). Each algorithm should be implemented in a way that it can run with a single GPU without any dependencies to any communication library. A multi GPU implementation can assume the following:
-* The user of cuML has initialized MPI and created a communicator that can be used by the ML algorithm.
-* All processes in the MPI communicator call into the ML algorithm cooperatively.
-* The used MPI is CUDA-aware, i.e. it is possible to directly pass device pointers to MPI
->>>>>>> 549aae68
+ML algorithms implemented in cuML should have C++ APIs that are easy to wrap in C. Use only C compatible types or objects that can be passed as opaque handles (like `cumlHandle_t`). Using templates is fine if those can be instantiated from a specialized C++ function with `extern "C"` linkage.