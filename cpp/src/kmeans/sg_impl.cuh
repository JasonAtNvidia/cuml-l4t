/*
 * Copyright (c) 2019, NVIDIA CORPORATION.
 *
 * Licensed under the Apache License, Version 2.0 (the "License");
 * you may not use this file except in compliance with the License.
 * You may obtain a copy of the License at
 *
 *     http://www.apache.org/licenses/LICENSE-2.0
 *
 * Unless required by applicable law or agreed to in writing, software
 * distributed under the License is distributed on an "AS IS" BASIS,
 * WITHOUT WARRANTIES OR CONDITIONS OF ANY KIND, either express or implied.
 * See the License for the specific language governing permissions and
 * limitations under the License.
 */

#include "common.cuh"

namespace ML {

namespace kmeans {

// Selects 'n_clusters' samples randomly from X
template <typename DataT, typename IndexT>
void initRandom(const ML::cumlHandle_impl &handle, const KMeansParams &params,
                Tensor<DataT, 2, IndexT> &X,
                MLCommon::device_buffer<DataT> &centroidsRawData) {
  cudaStream_t stream = handle.getStream();
  auto n_features = X.getSize(1);
  auto n_clusters = params.n_clusters;
  // allocate centroids buffer
  centroidsRawData.resize(n_clusters * n_features, stream);
  auto centroids = std::move(Tensor<DataT, 2, IndexT>(
    centroidsRawData.data(), {n_clusters, n_features}));

  kmeans::detail::shuffleAndGather(handle, X, centroids, n_clusters,
                                   params.seed, stream);
}

template <typename DataT, typename IndexT>
void fit(const ML::cumlHandle_impl &handle, const KMeansParams &params,
         Tensor<DataT, 2, IndexT> &X,
         MLCommon::device_buffer<DataT> &centroidsRawData, DataT &inertia,
         int &n_iter, MLCommon::device_buffer<char> &workspace) {
  cudaStream_t stream = handle.getStream();
  auto n_samples = X.getSize(0);
  auto n_features = X.getSize(1);
  auto n_clusters = params.n_clusters;

  MLCommon::Distance::DistanceType metric =
    static_cast<MLCommon::Distance::DistanceType>(params.metric);

  // stores (key, value) pair corresponding to each sample where
  //   - key is the index of nearest cluster
  //   - value is the distance to the nearest cluster
  Tensor<cub::KeyValuePair<IndexT, DataT>, 1, IndexT> minClusterAndDistance(
    {n_samples}, handle.getDeviceAllocator(), stream);

  // temporary buffer to store L2 norm of centroids or distance matrix,
  // destructor releases the resource
  MLCommon::device_buffer<DataT> L2NormBuf_OR_DistBuf(
    handle.getDeviceAllocator(), stream);

  // temporary buffer to store intermediate centroids, destructor releases the
  // resource
  Tensor<DataT, 2, IndexT> newCentroids({n_clusters, n_features},
                                        handle.getDeviceAllocator(), stream);

  // temporary buffer to store the sample count per cluster, destructor releases
  // the resource
  Tensor<int, 1, IndexT> sampleCountInCluster(
    {n_clusters}, handle.getDeviceAllocator(), stream);

  cub::KeyValuePair<IndexT, DataT> *clusterCostD =
    (cub::KeyValuePair<IndexT, DataT> *)handle.getDeviceAllocator()->allocate(
      sizeof(cub::KeyValuePair<IndexT, DataT>), stream);

  // L2 norm of X: ||x||^2
  Tensor<DataT, 1> L2NormX({n_samples}, handle.getDeviceAllocator(), stream);
  if (metric == MLCommon::Distance::EucExpandedL2 ||
      metric == MLCommon::Distance::EucExpandedL2Sqrt) {
    MLCommon::LinAlg::rowNorm(L2NormX.data(), X.data(), X.getSize(1),
                              X.getSize(0), MLCommon::LinAlg::L2Norm, true,
                              stream);
  }

  LOG(handle, params.verbose,
      "Calling KMeans.fit with %d samples of input data and the initialized "
      "cluster centers",
      n_samples);

  DataT priorClusteringCost = 0;
  for (n_iter = 1; n_iter <= params.max_iter; ++n_iter) {
    LOG(handle, params.verbose,
        "KMeans.fit: Iteration-%d: fitting the model using the initialized "
        "cluster centers",
        n_iter);

    auto centroids = std::move(Tensor<DataT, 2, IndexT>(
      centroidsRawData.data(), {n_clusters, n_features}));

    // computes minClusterAndDistance[0:n_samples) where
    // minClusterAndDistance[i] is a <key, value> pair where
    //   'key' is index to an sample in 'centroids' (index of the nearest
    //   centroid) and 'value' is the distance between the sample 'X[i]' and the
    //   'centroid[key]'
    kmeans::detail::minClusterAndDistance(
      handle, params, X, centroids, minClusterAndDistance, L2NormX,
      L2NormBuf_OR_DistBuf, workspace, metric, stream);

    // Using TransformInputIteratorT to dereference an array of
    // cub::KeyValuePair and converting them to just return the Key to be used
    // in reduce_rows_by_key prims
    kmeans::detail::KeyValueIndexOp<IndexT, DataT> conversion_op;
    cub::TransformInputIterator<IndexT,
                                kmeans::detail::KeyValueIndexOp<IndexT, DataT>,
                                cub::KeyValuePair<IndexT, DataT> *>
      itr(minClusterAndDistance.data(), conversion_op);

    workspace.resize(n_samples, stream);

    // Calculates sum of all the samples assigned to cluster-i and store the
    // result in newCentroids[i]
    MLCommon::LinAlg::reduce_rows_by_key(
      X.data(), X.getSize(1), itr, workspace.data(), X.getSize(0), X.getSize(1),
      n_clusters, newCentroids.data(), stream);

    // count # of samples in each cluster
    kmeans::detail::countLabels(handle, itr, sampleCountInCluster.data(),
                                n_samples, n_clusters, workspace, stream);

    // Computes newCentroids[i] = newCentroids[i]/sampleCountInCluster[i] where
    //   newCentroids[n_samples x n_features] - 2D array, newCentroids[i] has
    //   sum of all the samples assigned to cluster-i
    //   sampleCountInCluster[n_clusters] - 1D array, sampleCountInCluster[i]
    //   contains # of samples in cluster-i.
    // Note - when sampleCountInCluster[i] is 0, newCentroid[i] is reset to 0

    // transforms int values in sampleCountInCluster to its inverse and more
    // importantly to DataT because matrixVectorOp supports only when matrix and
    // vector are of same type
    workspace.resize(sampleCountInCluster.numElements() * sizeof(DataT),
                     stream);
    auto sampleCountInClusterInverse = std::move(
      Tensor<DataT, 1, IndexT>((DataT *)workspace.data(), {n_clusters}));

    ML::thrustAllocatorAdapter alloc(handle.getDeviceAllocator(), stream);
    auto execution_policy = thrust::cuda::par(alloc).on(stream);
    thrust::transform(
      execution_policy, sampleCountInCluster.begin(),
      sampleCountInCluster.end(), sampleCountInClusterInverse.begin(),
      [=] __device__(int count) {
        if (count == 0)
          return static_cast<DataT>(0);
        else
          return static_cast<DataT>(1.0) / static_cast<DataT>(count);
      });

    MLCommon::LinAlg::matrixVectorOp(
      newCentroids.data(), newCentroids.data(),
      sampleCountInClusterInverse.data(), newCentroids.getSize(1),
      newCentroids.getSize(0), true, false,
      [=] __device__(DataT mat, DataT vec) { return mat * vec; }, stream);

    // copy the centroids[i] to newCentroids[i] when sampleCountInCluster[i] is
    // 0
    cub::ArgIndexInputIterator<int *> itr_sc(sampleCountInCluster.data());
    MLCommon::Matrix::gather_if(
      centroids.data(), centroids.getSize(1), centroids.getSize(0), itr_sc,
      itr_sc, sampleCountInCluster.numElements(), newCentroids.data(),
      [=] __device__(cub::KeyValuePair<ptrdiff_t, int> map) {  // predicate
        // copy when the # of samples in the cluster is 0
        if (map.value == 0)
          return true;
        else
          return false;
      },
      [=] __device__(cub::KeyValuePair<ptrdiff_t, int> map) {  // map
        return map.key;
      },
      stream);

    // compute the squared norm between the newCentroids and the original
    // centroids, destructor releases the resource
    Tensor<DataT, 1> sqrdNorm({1}, handle.getDeviceAllocator(), stream);
    MLCommon::LinAlg::mapThenSumReduce(
      sqrdNorm.data(), newCentroids.numElements(),
      [=] __device__(const DataT a, const DataT b) {
        DataT diff = a - b;
        return diff * diff;
      },
      stream, centroids.data(), newCentroids.data());

    DataT sqrdNormError = 0;
    MLCommon::copy(&sqrdNormError, sqrdNorm.data(), sqrdNorm.numElements(),
                   stream);

    MLCommon::copy(centroidsRawData.data(), newCentroids.data(),
                   newCentroids.numElements(), stream);

    bool done = false;
    if (params.inertia_check) {
      // calculate cluster cost phi_x(C)
      kmeans::detail::computeClusterCost(
        handle, minClusterAndDistance, workspace, clusterCostD,
        [] __device__(const cub::KeyValuePair<IndexT, DataT> &a,
                      const cub::KeyValuePair<IndexT, DataT> &b) {
          cub::KeyValuePair<IndexT, DataT> res;
          res.key = 0;
          res.value = a.value + b.value;
          return res;
        },
        stream);

      DataT curClusteringCost = 0;
      MLCommon::copy(&curClusteringCost, &clusterCostD->value, 1, stream);

      CUDA_CHECK(cudaStreamSynchronize(stream));
      ASSERT(curClusteringCost != (DataT)0.0,
             "Too few points and centriods being found is getting 0 cost from "
             "centers");

      if (n_iter > 1) {
        DataT delta = curClusteringCost / priorClusteringCost;
        if (delta > 1 - params.tol) done = true;
      }
      priorClusteringCost = curClusteringCost;
    }

    CUDA_CHECK(cudaStreamSynchronize(stream));
    if (sqrdNormError < params.tol) done = true;

    if (done) {
      LOG(handle, params.verbose,
          "Threshold triggered after %d iterations. Terminating early.",
          n_iter);
      break;
    }
  }

  // calculate cluster cost phi_x(C)
  kmeans::detail::computeClusterCost(
    handle, minClusterAndDistance, workspace, clusterCostD,
    [] __device__(const cub::KeyValuePair<IndexT, DataT> &a,
                  const cub::KeyValuePair<IndexT, DataT> &b) {
      cub::KeyValuePair<IndexT, DataT> res;
      res.key = 0;
      res.value = a.value + b.value;
      return res;
    },
    stream);

  MLCommon::copy(&inertia, &clusterCostD->value, 1, stream);

  LOG(handle, params.verbose,
      "KMeans.fit: completed after %d iterations with %f inertia ",
      n_iter > params.max_iter ? n_iter - 1 : n_iter, inertia);

  handle.getDeviceAllocator()->deallocate(
    clusterCostD, sizeof(cub::KeyValuePair<IndexT, DataT>), stream);
}

template <typename DataT, typename IndexT>
void initKMeansPlusPlus(const ML::cumlHandle_impl &handle,
                        const KMeansParams &params, Tensor<DataT, 2, IndexT> &X,
                        MLCommon::device_buffer<DataT> &centroidsRawData,
                        MLCommon::device_buffer<char> &workspace) {
  cudaStream_t stream = handle.getStream();
  auto n_samples = X.getSize(0);
  auto n_features = X.getSize(1);
  auto n_clusters = params.n_clusters;
  MLCommon::Distance::DistanceType metric =
    static_cast<MLCommon::Distance::DistanceType>(params.metric);
  centroidsRawData.resize(n_clusters * n_features, stream);
  kmeans::detail::kmeansPlusPlus(handle, params, X, metric, workspace,
                                 centroidsRawData, stream);
}

/*
 * @brief Selects 'n_clusters' samples from X using scalable kmeans++ algorithm.

 * @note  This is the algorithm described in
 *        "Scalable K-Means++", 2012, Bahman Bahmani, Benjamin Moseley,
 *         Andrea Vattani, Ravi Kumar, Sergei Vassilvitskii,
 *         https://arxiv.org/abs/1203.6402

 * Scalable kmeans++ pseudocode
 * 1: C = sample a point uniformly at random from X
 * 2: psi = phi_X (C)
 * 3: for O( log(psi) ) times do
 * 4:   C' = sample each point x in X independently with probability
 *           p_x = l * (d^2(x, C) / phi_X (C) )
 * 5:   C = C U C'
 * 6: end for
 * 7: For x in C, set w_x to be the number of points in X closer to x than any
 * other point in C
 * 8: Recluster the weighted points in C into k clusters

 */
template <typename DataT, typename IndexT>
void initScalableKMeansPlusPlus(
  const ML::cumlHandle_impl &handle, const KMeansParams &params,
  Tensor<DataT, 2, IndexT> &X, MLCommon::device_buffer<DataT> &centroidsRawData,
  MLCommon::device_buffer<char> &workspace) {
  cudaStream_t stream = handle.getStream();
  auto n_samples = X.getSize(0);
  auto n_features = X.getSize(1);
  auto n_clusters = params.n_clusters;
  MLCommon::Distance::DistanceType metric =
    static_cast<MLCommon::Distance::DistanceType>(params.metric);

  MLCommon::Random::Rng rng(params.seed,
                            MLCommon::Random::GeneratorType::GenPhilox);

  // <<<< Step-1 >>> : C <- sample a point uniformly at random from X
  std::mt19937 gen(params.seed);
  std::uniform_int_distribution<> dis(0, n_samples - 1);

  int cIdx = dis(gen);
  auto initialCentroid = X.template view<2>({1, n_features}, {cIdx, 0});

  // flag the sample that is chosen as initial centroid
  MLCommon::host_buffer<int> h_isSampleCentroid(handle.getHostAllocator(),
                                                stream, n_samples);
  std::fill(h_isSampleCentroid.begin(), h_isSampleCentroid.end(), 0);
  h_isSampleCentroid[cIdx] = 1;

  // device buffer to flag the sample that is chosen as initial centroid
  Tensor<int, 1> isSampleCentroid({n_samples}, handle.getDeviceAllocator(),
                                  stream);

  MLCommon::copy(isSampleCentroid.data(), h_isSampleCentroid.data(),
                 isSampleCentroid.numElements(), stream);

  MLCommon::device_buffer<DataT> centroidsBuf(handle.getDeviceAllocator(),
                                              stream);

  // reset buffer to store the chosen centroid
  centroidsBuf.reserve(n_clusters * n_features, stream);
  centroidsBuf.resize(initialCentroid.numElements(), stream);
  MLCommon::copy(centroidsBuf.begin(), initialCentroid.data(),
                 initialCentroid.numElements(), stream);

  auto potentialCentroids = std::move(Tensor<DataT, 2, IndexT>(
    centroidsBuf.data(),
    {initialCentroid.getSize(0), initialCentroid.getSize(1)}));
  // <<< End of Step-1 >>>

  // temporary buffer to store L2 norm of centroids or distance matrix,
  // destructor releases the resource
  MLCommon::device_buffer<DataT> L2NormBuf_OR_DistBuf(
    handle.getDeviceAllocator(), stream);

  // L2 norm of X: ||x||^2
  Tensor<DataT, 1> L2NormX({n_samples}, handle.getDeviceAllocator(), stream);
  if (metric == MLCommon::Distance::EucExpandedL2 ||
      metric == MLCommon::Distance::EucExpandedL2Sqrt) {
    MLCommon::LinAlg::rowNorm(L2NormX.data(), X.data(), X.getSize(1),
                              X.getSize(0), MLCommon::LinAlg::L2Norm, true,
                              stream);
  }

  Tensor<DataT, 1, IndexT> minClusterDistance(
    {n_samples}, handle.getDeviceAllocator(), stream);
  Tensor<DataT, 1, IndexT> uniformRands({n_samples},
                                        handle.getDeviceAllocator(), stream);
  MLCommon::device_buffer<DataT> clusterCost(handle.getDeviceAllocator(),
                                             stream, 1);

  // <<< Step-2 >>>: psi <- phi_X (C)
  kmeans::detail::minClusterDistance(
    handle, params, X, potentialCentroids, minClusterDistance, L2NormX,
    L2NormBuf_OR_DistBuf, workspace, metric, stream);

  // compute partial cluster cost from the samples in rank
  kmeans::detail::computeClusterCost(
    handle, minClusterDistance, workspace, clusterCost.data(),
    [] __device__(const DataT &a, const DataT &b) { return a + b; }, stream);

  DataT psi = 0;
  MLCommon::copy(&psi, clusterCost.data(), clusterCost.size(), stream);

  // <<< End of Step-2 >>>

  // Scalable kmeans++ paper claims 8 rounds is sufficient
  CUDA_CHECK(cudaStreamSynchronize(stream));
  int niter = std::min(8, (int)ceil(log(psi)));
  LOG(handle, params.verbose, "KMeans||: psi = %g, log(psi) = %g, niter = %d ",
      psi, log(psi), niter);

  // <<<< Step-3 >>> : for O( log(psi) ) times do
  for (int iter = 0; iter < niter; ++iter) {
    LOG(handle, params.verbose,
        "KMeans|| - Iteration %d: # potential centroids sampled - %d", iter,
        potentialCentroids.getSize(0));

    kmeans::detail::minClusterDistance(
      handle, params, X, potentialCentroids, minClusterDistance, L2NormX,
      L2NormBuf_OR_DistBuf, workspace, metric, stream);

    kmeans::detail::computeClusterCost(
      handle, minClusterDistance, workspace, clusterCost.data(),
      [] __device__(const DataT &a, const DataT &b) { return a + b; }, stream);

    MLCommon::copy(&psi, clusterCost.data(), clusterCost.size(), stream);
    CUDA_CHECK(cudaStreamSynchronize(stream));

    // <<<< Step-4 >>> : Sample each point x in X independently and identify new
    // potentialCentroids
    rng.uniform(uniformRands.data(), uniformRands.getSize(0), (DataT)0,
                (DataT)1, stream);

    kmeans::detail::SamplingOp<DataT> select_op(psi, params.oversampling_factor,
                                                n_clusters, uniformRands.data(),
                                                isSampleCentroid.data());

    auto Cp = kmeans::detail::sampleCentroids(handle, X, minClusterDistance,
                                              isSampleCentroid, select_op,
                                              workspace, stream);
    /// <<<< End of Step-4 >>>>

    /// <<<< Step-5 >>> : C = C U C'
    // append the data in Cp to the buffer holding the potentialCentroids
    centroidsBuf.resize(centroidsBuf.size() + Cp.numElements(), stream);
    MLCommon::copy(centroidsBuf.end() - Cp.numElements(), Cp.data(),
                   Cp.numElements(), stream);

    int tot_centroids = potentialCentroids.getSize(0) + Cp.getSize(0);
    potentialCentroids = std::move(Tensor<DataT, 2, IndexT>(
      centroidsBuf.data(), {tot_centroids, n_features}));
    /// <<<< End of Step-5 >>>
  }  /// <<<< Step-6 >>>

  LOG(handle, params.verbose,
      "KMeans||: total # potential centroids sampled - %d",
      potentialCentroids.getSize(0));

  if (potentialCentroids.getSize(0) > n_clusters) {
    // <<< Step-7 >>>: For x in C, set w_x to be the number of pts closest to X
    // temporary buffer to store the sample count per cluster, destructor
    // releases the resource
    Tensor<int, 1, IndexT> weights({potentialCentroids.getSize(0)},
                                   handle.getDeviceAllocator(), stream);

    kmeans::detail::countSamplesInCluster(handle, params, X, L2NormX,
                                          potentialCentroids, workspace, metric,
                                          weights, stream);
    // <<< end of Step-7 >>>

    // Step-8: Recluster the weighted points in C into k clusters
    centroidsRawData.resize(n_clusters * n_features, stream);
    kmeans::detail::kmeansPlusPlus(handle, params, potentialCentroids, metric,
                                   workspace, centroidsRawData, stream);

    DataT inertia = 0;
    int n_iter = 0;
    KMeansParams default_params;
    default_params.n_clusters = params.n_clusters;

    // @todo: use weighted k-means once https://github.com/rapidsai/cuml/issues/1806 is addressed
    ML::kmeans::fit(handle, default_params, potentialCentroids,
                    centroidsRawData, inertia, n_iter, workspace);

  } else if (potentialCentroids.getSize(0) < n_clusters) {
    // supplement with random
    auto n_random_clusters = n_clusters - potentialCentroids.getSize(0);

    LOG(handle, true,
        "[Warning!] KMeans||: found fewer than %d centroids during "
        "initialization (found %d centroids, remaining %d centroids will be "
        "chosen randomly from input samples)",
        n_clusters, potentialCentroids.getSize(0), n_random_clusters);

    // reset buffer to store the chosen centroid
    centroidsRawData.resize(n_clusters * n_features, stream);

    // generate `n_random_clusters` centroids
    KMeansParams rand_params;
    rand_params.init = KMeansParams::InitMethod::Random;
    rand_params.n_clusters = n_random_clusters;
    initRandom(handle, rand_params, X, centroidsRawData);

    // copy centroids generated during kmeans|| iteration to the buffer
    MLCommon::copy(centroidsRawData.data() + n_random_clusters * n_features,
                   potentialCentroids.data(), potentialCentroids.numElements(),
                   stream);
  } else {
    // found the required n_clusters
    centroidsRawData.resize(n_clusters * n_features, stream);
    MLCommon::copy(centroidsRawData.data(), potentialCentroids.data(),
                   potentialCentroids.numElements(), stream);
  }
}

template <typename DataT, typename IndexT = int>
void fit(const ML::cumlHandle_impl &handle, const KMeansParams &km_params,
         const DataT *X, const int n_local_samples, const int n_features,
         DataT *centroids, DataT &inertia, int &n_iter) {
  cudaStream_t stream = handle.getStream();

  ASSERT(n_local_samples > 0, "# of samples must be > 0");

  ASSERT(km_params.oversampling_factor >= 0,
         "oversampling factor must be >= 0 (requested %f)",
         km_params.oversampling_factor);

  ASSERT(memory_type(X) == cudaMemoryTypeDevice,
         "input data must be device accessible");

  Tensor<DataT, 2, IndexT> data((DataT *)X, {n_local_samples, n_features});

  // underlying expandable storage that holds centroids data
  MLCommon::device_buffer<DataT> centroidsRawData(handle.getDeviceAllocator(),
                                                  stream);

  // Device-accessible allocation of expandable storage used as temorary buffers
  MLCommon::device_buffer<char> workspace(handle.getDeviceAllocator(), stream);

<<<<<<< HEAD
  if (params.init == KMeansParams::InitMethod::Random) {
    // initializing with random samples from input dataset
    LOG(handle, params.verbose,
        "KMeans.fit: initialize cluster centers by randomly choosing from the "
        "input data.");
    initRandom(handle, params, data, centroidsRawData);
  } else if (params.init == KMeansParams::InitMethod::KMeansPlusPlus) {
    // default method to initialize is kmeans++
    LOG(handle, params.verbose,
        "KMeans.fit: initialize cluster centers using k-means++ algorithm.");
    initKMeansPlusPlus(handle, params, data, centroidsRawData, workspace);
  } else if (params.init == KMeansParams::InitMethod::Array) {
    LOG(handle, params.verbose,
        "KMeans.fit: initialize cluster centers from the ndarray array input "
        "passed to init arguement.");
=======
  auto n_init = km_params.n_init;
  if (km_params.init == KMeansParams::InitMethod::Array && n_init != 1) {
    LOG(handle, km_params.verbose,
        "Explicit initial center position passed: performing only one init in "
        "k-means instead of n_init=%d",
        n_init);
    n_init = 1;
  }
>>>>>>> 1b0a9bb6

  std::mt19937 gen(km_params.seed);
  inertia = std::numeric_limits<DataT>::max();

  // run k-means algorithm with different seeds
  for (auto seed_iter = 0; seed_iter < n_init; ++seed_iter) {
    // generate KMeansParams with different seed
    KMeansParams params = km_params;
    params.seed = gen();

    DataT _inertia = std::numeric_limits<DataT>::max();
    int _n_iter = 0;

    if (params.init == KMeansParams::InitMethod::Random) {
      // initializing with random samples from input dataset
      LOG(handle, params.verbose,
          "\n\nKMeans.fit (Iteration-%d/%d): initialize cluster centers by "
          "randomly choosing from the "
          "input data.\n",
          seed_iter + 1, n_init);
      initRandom(handle, params, data, centroidsRawData);
    } else if (params.init == KMeansParams::InitMethod::KMeansPlusPlus) {
      // default method to initialize is kmeans++
      LOG(handle, params.verbose,
          "\n\nKMeans.fit (Iteration-%d/%d): initialize cluster centers using "
          "k-means++ algorithm.\n",
          seed_iter + 1, n_init);
      if (params.oversampling_factor == 0)
        initKMeansPlusPlus(handle, params, data, centroidsRawData, workspace);
      else
        initScalableKMeansPlusPlus(handle, params, data, centroidsRawData,
                                   workspace);
    } else if (params.init == KMeansParams::InitMethod::Array) {
      LOG(handle, params.verbose,
          "\n\nKMeans.fit (Iteration-%d/%d): initialize cluster centers from "
          "the ndarray array input "
          "passed to init arguement.\n",
          seed_iter + 1, n_init);

      ASSERT(centroids != nullptr,
             "centroids array is null (require a valid array of centroids for "
             "the requested initialization method)");

      centroidsRawData.resize(params.n_clusters * n_features, stream);
      MLCommon::copy(centroidsRawData.begin(), centroids,
                     params.n_clusters * n_features, stream);

    } else {
      THROW("unknown initialization method to select initial centers");
    }

    fit(handle, params, data, centroidsRawData, _inertia, _n_iter, workspace);

    if (_inertia < inertia) {
      inertia = _inertia;
      n_iter = _n_iter;
      MLCommon::copy(centroids, centroidsRawData.data(),
                     params.n_clusters * n_features, stream);
    }

    LOG(handle, km_params.verbose,
        "KMeans.fit after iteration-%d/%d: inertia - %f, n_iter - %d\n",
        seed_iter + 1, n_init, inertia, n_iter);
  }

  LOG(handle, km_params.verbose,
      "KMeans.fit: async call returned (fit could still be running on the "
      "device)");
}

template <typename DataT, typename IndexT = int>
void predict(const ML::cumlHandle_impl &handle, const KMeansParams &params,
             const DataT *cptr, const DataT *Xptr, const int n_samples,
             const int n_features, IndexT *labelsRawPtr, DataT &inertia) {
  cudaStream_t stream = handle.getStream();
  auto n_clusters = params.n_clusters;

  ASSERT(n_clusters > 0 && cptr != nullptr, "no clusters exist");

  ASSERT(memory_type(Xptr) == cudaMemoryTypeDevice,
         "input data must be device accessible");

  ASSERT(memory_type(cptr) == cudaMemoryTypeDevice,
         "centroid data must be device accessible");

  MLCommon::Distance::DistanceType metric =
    static_cast<MLCommon::Distance::DistanceType>(params.metric);

  Tensor<DataT, 2, IndexT> X((DataT *)Xptr, {n_samples, n_features});
  Tensor<DataT, 2, IndexT> centroids((DataT *)cptr, {n_clusters, n_features});

  // underlying expandable storage that holds labels
  MLCommon::device_buffer<IndexT> labelsRawData(handle.getDeviceAllocator(),
                                                stream);

  // Device-accessible allocation of expandable storage used as temorary buffers
  MLCommon::device_buffer<char> workspace(handle.getDeviceAllocator(), stream);

  Tensor<cub::KeyValuePair<IndexT, DataT>, 1> minClusterAndDistance(
    {n_samples}, handle.getDeviceAllocator(), stream);

  // temporary buffer to store L2 norm of centroids or distance matrix,
  // destructor releases the resource
  MLCommon::device_buffer<DataT> L2NormBuf_OR_DistBuf(
    handle.getDeviceAllocator(), stream);

  // L2 norm of X: ||x||^2
  Tensor<DataT, 1> L2NormX({n_samples}, handle.getDeviceAllocator(), stream);
  if (metric == MLCommon::Distance::EucExpandedL2 ||
      metric == MLCommon::Distance::EucExpandedL2Sqrt) {
    MLCommon::LinAlg::rowNorm(L2NormX.data(), X.data(), X.getSize(1),
                              X.getSize(0), MLCommon::LinAlg::L2Norm, true,
                              stream);
  }

  // computes minClusterAndDistance[0:n_samples) where  minClusterAndDistance[i]
  // is a <key, value> pair where
  //   'key' is index to an sample in 'centroids' (index of the nearest
  //   centroid) and 'value' is the distance between the sample 'X[i]' and the
  //   'centroid[key]'
  kmeans::detail::minClusterAndDistance(
    handle, params, X, centroids, minClusterAndDistance, L2NormX,
    L2NormBuf_OR_DistBuf, workspace, metric, stream);

  // calculate cluster cost phi_x(C)
  cub::KeyValuePair<IndexT, DataT> *clusterCostD =
    (cub::KeyValuePair<IndexT, DataT> *)handle.getDeviceAllocator()->allocate(
      sizeof(cub::KeyValuePair<IndexT, DataT>), stream);

  kmeans::detail::computeClusterCost(
    handle, minClusterAndDistance, workspace, clusterCostD,
    [] __device__(const cub::KeyValuePair<IndexT, DataT> &a,
                  const cub::KeyValuePair<IndexT, DataT> &b) {
      cub::KeyValuePair<IndexT, DataT> res;
      res.key = 0;
      res.value = a.value + b.value;
      return res;
    },
    stream);

  MLCommon::copy(&inertia, &clusterCostD->value, 1, stream);

  labelsRawData.resize(n_samples, stream);

  auto labels = std::move(Tensor<IndexT, 1>(labelsRawData.data(), {n_samples}));
  ML::thrustAllocatorAdapter alloc(handle.getDeviceAllocator(), stream);
  auto execution_policy = thrust::cuda::par(alloc).on(stream);
  thrust::transform(
    execution_policy, minClusterAndDistance.begin(),
    minClusterAndDistance.end(), labels.begin(),
    [=] __device__(cub::KeyValuePair<IndexT, DataT> pair) { return pair.key; });

  handle.getDeviceAllocator()->deallocate(
    clusterCostD, sizeof(cub::KeyValuePair<IndexT, DataT>), stream);

  MLCommon::copy(labelsRawPtr, labelsRawData.data(), n_samples, stream);
}

template <typename DataT, typename IndexT = int>
void transform(const ML::cumlHandle_impl &handle, const KMeansParams &params,
               const DataT *cptr, const DataT *Xptr, int n_samples,
               int n_features, int transform_metric, DataT *X_new) {
  cudaStream_t stream = handle.getStream();
  auto n_clusters = params.n_clusters;
  MLCommon::Distance::DistanceType metric =
    static_cast<MLCommon::Distance::DistanceType>(transform_metric);

  ASSERT(n_clusters > 0 && cptr != nullptr, "no clusters exist");

  ASSERT(memory_type(Xptr) == cudaMemoryTypeDevice,
         "input data must be device accessible");

  ASSERT(memory_type(cptr) == cudaMemoryTypeDevice,
         "centroid data must be device accessible");

  ASSERT(memory_type(X_new) == cudaMemoryTypeDevice,
         "output data storage must be device accessible");

  Tensor<DataT, 2, IndexT> dataset((DataT *)Xptr, {n_samples, n_features});
  Tensor<DataT, 2, IndexT> centroids((DataT *)cptr, {n_clusters, n_features});
  Tensor<DataT, 2, IndexT> pairwiseDistance((DataT *)X_new,
                                            {n_samples, n_clusters});

  // Device-accessible allocation of expandable storage used as temorary buffers
  MLCommon::device_buffer<char> workspace(handle.getDeviceAllocator(), stream);

  auto dataBatchSize = kmeans::detail::getDataBatchSize(params, n_samples);

  // tile over the input data and calculate distance matrix [n_samples x
  // n_clusters]
  for (int dIdx = 0; dIdx < n_samples; dIdx += dataBatchSize) {
    // # of samples for the current batch
    int ns = std::min(dataBatchSize, n_samples - dIdx);

    // datasetView [ns x n_features] - view representing the current batch of
    // input dataset
    auto datasetView = dataset.template view<2>({ns, n_features}, {dIdx, 0});

    // pairwiseDistanceView [ns x n_clusters]
    auto pairwiseDistanceView =
      pairwiseDistance.template view<2>({ns, n_clusters}, {dIdx, 0});

    // calculate pairwise distance between cluster centroids and current batch
    // of input dataset
    kmeans::detail::pairwiseDistance(handle, datasetView, centroids,
                                     pairwiseDistanceView, workspace, metric,
                                     stream);
  }
}

};  // namespace kmeans
};  // end namespace ML<|MERGE_RESOLUTION|>--- conflicted
+++ resolved
@@ -516,23 +516,6 @@
   // Device-accessible allocation of expandable storage used as temorary buffers
   MLCommon::device_buffer<char> workspace(handle.getDeviceAllocator(), stream);
 
-<<<<<<< HEAD
-  if (params.init == KMeansParams::InitMethod::Random) {
-    // initializing with random samples from input dataset
-    LOG(handle, params.verbose,
-        "KMeans.fit: initialize cluster centers by randomly choosing from the "
-        "input data.");
-    initRandom(handle, params, data, centroidsRawData);
-  } else if (params.init == KMeansParams::InitMethod::KMeansPlusPlus) {
-    // default method to initialize is kmeans++
-    LOG(handle, params.verbose,
-        "KMeans.fit: initialize cluster centers using k-means++ algorithm.");
-    initKMeansPlusPlus(handle, params, data, centroidsRawData, workspace);
-  } else if (params.init == KMeansParams::InitMethod::Array) {
-    LOG(handle, params.verbose,
-        "KMeans.fit: initialize cluster centers from the ndarray array input "
-        "passed to init arguement.");
-=======
   auto n_init = km_params.n_init;
   if (km_params.init == KMeansParams::InitMethod::Array && n_init != 1) {
     LOG(handle, km_params.verbose,
@@ -541,7 +524,6 @@
         n_init);
     n_init = 1;
   }
->>>>>>> 1b0a9bb6
 
   std::mt19937 gen(km_params.seed);
   inertia = std::numeric_limits<DataT>::max();
@@ -560,14 +542,14 @@
       LOG(handle, params.verbose,
           "\n\nKMeans.fit (Iteration-%d/%d): initialize cluster centers by "
           "randomly choosing from the "
-          "input data.\n",
+          "input data.",
           seed_iter + 1, n_init);
       initRandom(handle, params, data, centroidsRawData);
     } else if (params.init == KMeansParams::InitMethod::KMeansPlusPlus) {
       // default method to initialize is kmeans++
       LOG(handle, params.verbose,
           "\n\nKMeans.fit (Iteration-%d/%d): initialize cluster centers using "
-          "k-means++ algorithm.\n",
+          "k-means++ algorithm.",
           seed_iter + 1, n_init);
       if (params.oversampling_factor == 0)
         initKMeansPlusPlus(handle, params, data, centroidsRawData, workspace);
@@ -578,7 +560,7 @@
       LOG(handle, params.verbose,
           "\n\nKMeans.fit (Iteration-%d/%d): initialize cluster centers from "
           "the ndarray array input "
-          "passed to init arguement.\n",
+          "passed to init arguement.",
           seed_iter + 1, n_init);
 
       ASSERT(centroids != nullptr,
@@ -603,7 +585,7 @@
     }
 
     LOG(handle, km_params.verbose,
-        "KMeans.fit after iteration-%d/%d: inertia - %f, n_iter - %d\n",
+        "KMeans.fit after iteration-%d/%d: inertia - %f, n_iter - %d",
         seed_iter + 1, n_init, inertia, n_iter);
   }
 
