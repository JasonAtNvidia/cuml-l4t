/*
 * Copyright (c) 2019-2020, NVIDIA CORPORATION.
 *
 * Licensed under the Apache License, Version 2.0 (the "License");
 * you may not use this file except in compliance with the License.
 * You may obtain a copy of the License at
 *
 *     http://www.apache.org/licenses/LICENSE-2.0
 *
 * Unless required by applicable law or agreed to in writing, software
 * distributed under the License is distributed on an "AS IS" BASIS,
 * WITHOUT WARRANTIES OR CONDITIONS OF ANY KIND, either express or implied.
 * See the License for the specific language governing permissions and
 * limitations under the License.
 */

#pragma once

<<<<<<< HEAD
#include "cuml/decomposition/params.hpp"
=======
#include <ml_utils.h>
>>>>>>> 56a013ca

namespace ML {

void tsvdFitSPMG(float *h_input, float *h_components, float *h_singular_vals,
                 paramsTSVD prms, int *gpu_ids, int n_gpus);
void tsvdFitSPMG(double *h_input, double *h_components, double *h_singular_vals,
                 paramsTSVD prms, int *gpu_ids, int n_gpus);
void tsvdInverseTransformSPMG(float *h_trans_input, float *h_components,
                              bool trans_comp, float *input, paramsTSVD prms,
                              int *gpu_ids, int n_gpus);
void tsvdInverseTransformSPMG(double *h_trans_input, double *h_components,
                              bool trans_comp, double *input, paramsTSVD prms,
                              int *gpu_ids, int n_gpus);
void tsvdTransformSPMG(float *h_input, float *h_components, bool trans_comp,
                       float *h_trans_input, paramsTSVD prms, int *gpu_ids,
                       int n_gpus);
void tsvdTransformSPMG(double *h_input, double *h_components, bool trans_comp,
                       double *h_trans_input, paramsTSVD prms, int *gpu_ids,
                       int n_gpus);
void tsvdFitTransformSPMG(float *h_input, float *h_trans_input,
                          float *h_components, float *h_explained_var,
                          float *h_explained_var_ratio, float *h_singular_vals,
                          paramsTSVD prms, int *gpu_ids, int n_gpus);
void tsvdFitTransformSPMG(double *h_input, double *h_trans_input,
                          double *h_components, double *h_explained_var,
                          double *h_explained_var_ratio,
                          double *h_singular_vals, paramsTSVD prms,
                          int *gpu_ids, int n_gpus);

}  // namespace ML<|MERGE_RESOLUTION|>--- conflicted
+++ resolved
@@ -16,11 +16,7 @@
 
 #pragma once
 
-<<<<<<< HEAD
-#include "cuml/decomposition/params.hpp"
-=======
-#include <ml_utils.h>
->>>>>>> 56a013ca
+#include <cuml/decomposition/params.hpp>
 
 namespace ML {
 
