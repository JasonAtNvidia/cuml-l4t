--- conflicted
+++ resolved
@@ -192,12 +192,8 @@
   std::shared_ptr<TemporaryMemory<T, int>> tempmem[n_streams];
   for (int i = 0; i < n_streams; i++) {
     tempmem[i] = std::make_shared<TemporaryMemory<T, int>>(
-<<<<<<< HEAD
-      handle, handle.getInternalStream(i), n_rows, n_cols, n_unique_labels,
-=======
-      local_handle[i].getImpl(), n_rows, n_cols,
+      handle, handle.getInternalStream(i), n_rows, n_cols,
       this->rf_params.tree_params.max_features, n_unique_labels,
->>>>>>> 9584d2ad
       this->rf_params.tree_params.n_bins,
       this->rf_params.tree_params.split_algo,
       this->rf_params.tree_params.max_depth,
@@ -462,12 +458,8 @@
   std::shared_ptr<TemporaryMemory<T, T>> tempmem[n_streams];
   for (int i = 0; i < n_streams; i++) {
     tempmem[i] = std::make_shared<TemporaryMemory<T, T>>(
-<<<<<<< HEAD
-      handle, handle.getInternalStream(i), n_rows, n_cols, 1,
-=======
-      local_handle[i].getImpl(), n_rows, n_cols,
+      handle, handle.getInternalStream(i), n_rows, n_cols,
       this->rf_params.tree_params.max_features, 1,
->>>>>>> 9584d2ad
       this->rf_params.tree_params.n_bins,
       this->rf_params.tree_params.split_algo,
       this->rf_params.tree_params.max_depth,
