/*
 * Copyright (c) 2019, NVIDIA CORPORATION.
 *
 * Licensed under the Apache License, Version 2.0 (the "License");
 * you may not use this file except in compliance with the License.
 * You may obtain a copy of the License at
 *
 *     http://www.apache.org/licenses/LICENSE-2.0
 *
 * Unless required by applicable law or agreed to in writing, software
 * distributed under the License is distributed on an "AS IS" BASIS,
 * WITHOUT WARRANTIES OR CONDITIONS OF ANY KIND, either express or implied.
 * See the License for the specific language governing permissions and
 * limitations under the License.
 */

#pragma once

#include "linalg/eltwise.h"
#include "linalg/power.h"
#include "linalg/subtract.h"
#include "stats/mean.h"

#include <memory>

#include "common/cuml_allocator.hpp"

<<<<<<< HEAD
#include "selection/knn.h"
#include "distance/distance.h"
#include <selection/columnWiseSort.h>


#include <thrust/reduce.h>
=======
>>>>>>> bb356cbe
#include <thrust/device_ptr.h>
#include <thrust/reduce.h>

#define MAX_BATCH_SIZE 512
#define N_THREADS 512


namespace MLCommon {
<<<<<<< HEAD
    namespace Score {

      /**
      * @brief Compute a the rank of trustworthiness score
      * @input param ind_X: indexes given by pairwise distance and sorting
      * @input param ind_X_embedded: indexes given by KNN
      * @input param n: Number of samples
      * @input param n_neighbors: Number of neighbors considered by trustworthiness score
      * @input param work: Batch to consider (to do it at once use n * n_neighbors)
      * @output param rank: Resulting rank
      */
      template<typename math_t, typename knn_index_t>
      __global__ void compute_rank(math_t *ind_X, knn_index_t *ind_X_embedded,
                      int n, int n_neighbors, int work, double * rank)
      {
          int i = blockIdx.x * blockDim.x + threadIdx.x;
          if (i >= work)
              return;

          int n_idx = i / n_neighbors;
          int nn_idx = (i % n_neighbors) + 1;

          knn_index_t idx = ind_X_embedded[n_idx * (n_neighbors+1) + nn_idx];
          math_t* sample_i = &ind_X[n_idx * n];
          for (int r = 1; r < n; r++)
          {
              if (sample_i[r] == idx)
              {
                  int tmp = r - n_neighbors;
                  if (tmp > 0)
                      atomicAdd(rank, tmp);
                  break;
              }
          }
      }


      /**
      * @brief Compute a kNN and returns the indexes of the nearest neighbors
      * @param input Input matrix holding the dataset
      * @param n Number of samples
      * @param d Number of features
      * @param d_alloc the device allocator to use for temp device memory
      * @param stream cuda stream to use
      * @return Matrix holding the indexes of the nearest neighbors
      */
      template<typename math_t>
      long* get_knn_indexes(math_t* input, int n,
                            int d, int n_neighbors,
                            std::shared_ptr<deviceAllocator> d_alloc,
                            cudaStream_t stream)
      {
          long* d_pred_I = (long*)d_alloc->allocate(n * n_neighbors * sizeof(long), stream);
          math_t* d_pred_D = (math_t*)d_alloc->allocate(n * n_neighbors * sizeof(math_t), stream);

          float **ptrs = new float*[1];
          ptrs[0] = input;

          int *sizes = new int[1];
          sizes[0] = n;

          MLCommon::Selection::brute_force_knn(ptrs, sizes, 1, d,
              input, n, d_pred_I, d_pred_D, n_neighbors, stream);

          d_alloc->deallocate(d_pred_D, n * n_neighbors * sizeof(math_t), stream);
          return d_pred_I;
      }

      /**
      * @brief Compute the trustworthiness score
      * @tparam distance_type: Distance type to consider
      * @param X: Data in original dimension
      * @param X_embedde: Data in target dimension (embedding)
      * @param n: Number of samples
      * @param m: Number of features in high/original dimension
      * @param d: Number of features in low/embedded dimension
      * @param n_neighbors Number of neighbors considered by trustworthiness score
      * @param d_alloc device allocator to use for temp device memory
      * @param stream the cuda stream to use
      * @return Trustworthiness score
      */
      template<typename math_t, Distance::DistanceType distance_type>
      double trustworthiness_score(math_t* X,
                          math_t* X_embedded, int n, int m, int d,
                          int n_neighbors,
                          std::shared_ptr<deviceAllocator> d_alloc,
                          cudaStream_t stream)
      {
          const int TMP_SIZE = MAX_BATCH_SIZE * n;

          size_t workspaceSize = 0; // EucUnexpandedL2Sqrt does not require workspace (may need change for other distances)
          typedef cutlass::Shape<8, 128, 128> OutputTile_t;
          bool bAllocWorkspace = false;

          math_t* d_pdist_tmp = (math_t*)d_alloc->allocate(TMP_SIZE * sizeof(math_t), stream);
          int* d_ind_X_tmp = (int*)d_alloc->allocate(TMP_SIZE * sizeof(int), stream);

          long* ind_X_embedded = get_knn_indexes(
              X_embedded,
              n, d, n_neighbors + 1,
              d_alloc, stream);

          double t_tmp = 0.0;
          double t = 0.0;
          double* d_t = (double*)d_alloc->allocate(sizeof(double), stream);

          int toDo = n;
          while (toDo > 0)
          {
              int batchSize = min(toDo, MAX_BATCH_SIZE);
              // Takes at most MAX_BATCH_SIZE vectors at a time

              MLCommon::Distance::distance<distance_type, math_t, math_t, math_t, OutputTile_t>
                      (&X[(n - toDo) * m], X,
                      d_pdist_tmp,
                      batchSize, n, m,
                      (void*)nullptr, workspaceSize,
                      stream
              );
              CUDA_CHECK(cudaPeekAtLastError());

              MLCommon::Selection::sortColumnsPerRow(d_pdist_tmp, d_ind_X_tmp,
                                  batchSize, n,
                                  bAllocWorkspace, NULL, workspaceSize,
                                  stream);
              CUDA_CHECK(cudaPeekAtLastError());

              t_tmp = 0.0;
              updateDevice(d_t, &t_tmp, 1, stream);

              int work = batchSize * n_neighbors;
              int n_blocks = work / N_THREADS + 1;
              compute_rank<<<n_blocks, N_THREADS, 0, stream>>>(d_ind_X_tmp,
                      &ind_X_embedded[(n - toDo) * (n_neighbors+1)],
                      n,
                      n_neighbors,
                      batchSize * n_neighbors,
                      d_t);
              CUDA_CHECK(cudaPeekAtLastError());

              updateHost(&t_tmp, d_t, 1, stream);
              t += t_tmp;

              toDo -= batchSize;
          }

          t = 1.0 - ((2.0 / ((n * n_neighbors) * ((2.0 * n) - (3.0 * n_neighbors) - 1.0))) * t);

          d_alloc->deallocate(ind_X_embedded, n * (n_neighbors + 1) * sizeof(long), stream);
          d_alloc->deallocate(d_pdist_tmp, TMP_SIZE * sizeof(math_t), stream);
          d_alloc->deallocate(d_ind_X_tmp, TMP_SIZE * sizeof(int), stream);
          d_alloc->deallocate(d_t, sizeof(double), stream);

          return t;
      }


=======
namespace Score {
template <typename math_t>
>>>>>>> bb356cbe

/**
         * Calculates the "Coefficient of Determination" (R-Squared) score
         * normalizing the sum of squared errors by the total sum of squares.
         *
         * This score indicates the proportionate amount of variation in an
         * expected response variable is explained by the independent variables
         * in a linear regression model. The larger the R-squared value, the
         * more variability is explained by the linear regression model.
         *
         * @param y: Array of ground-truth response variables
         * @param y_hat: Array of predicted response variables
         * @param n: Number of elements in y and y_hat
         * @return: The R-squared value.
         */
<<<<<<< HEAD
        template<typename math_t>
        math_t r2_score(math_t *y, math_t *y_hat, int n, cudaStream_t stream) {

            math_t *y_bar;
            MLCommon::allocate(y_bar, 1);
=======
math_t r2_score(math_t *y, math_t *y_hat, int n, cudaStream_t stream) {
  math_t *y_bar;
  MLCommon::allocate(y_bar, 1);
>>>>>>> bb356cbe

  MLCommon::Stats::mean(y_bar, y, 1, n, false, false, stream);
  CUDA_CHECK(cudaPeekAtLastError());

  math_t *sse_arr;
  MLCommon::allocate(sse_arr, n);

  MLCommon::LinAlg::eltwiseSub(sse_arr, y, y_hat, n, stream);
  MLCommon::LinAlg::powerScalar(sse_arr, sse_arr, math_t(2.0), n, stream);
  CUDA_CHECK(cudaPeekAtLastError());

  math_t *ssto_arr;
  MLCommon::allocate(ssto_arr, n);

  MLCommon::LinAlg::subtractDevScalar(ssto_arr, y, y_bar, n, stream);
  MLCommon::LinAlg::powerScalar(ssto_arr, ssto_arr, math_t(2.0), n, stream);
  CUDA_CHECK(cudaPeekAtLastError());

  thrust::device_ptr<math_t> d_sse = thrust::device_pointer_cast(sse_arr);
  thrust::device_ptr<math_t> d_ssto = thrust::device_pointer_cast(ssto_arr);

  math_t sse = thrust::reduce(thrust::cuda::par.on(stream), d_sse, d_sse + n);
  math_t ssto =
    thrust::reduce(thrust::cuda::par.on(stream), d_ssto, d_ssto + n);

  CUDA_CHECK(cudaFree(y_bar));
  CUDA_CHECK(cudaFree(sse_arr));
  CUDA_CHECK(cudaFree(ssto_arr));

  return 1.0 - sse / ssto;
}
}  // namespace Score
}  // namespace MLCommon<|MERGE_RESOLUTION|>--- conflicted
+++ resolved
@@ -25,15 +25,10 @@
 
 #include "common/cuml_allocator.hpp"
 
-<<<<<<< HEAD
 #include "selection/knn.h"
 #include "distance/distance.h"
 #include <selection/columnWiseSort.h>
 
-
-#include <thrust/reduce.h>
-=======
->>>>>>> bb356cbe
 #include <thrust/device_ptr.h>
 #include <thrust/reduce.h>
 
@@ -42,7 +37,6 @@
 
 
 namespace MLCommon {
-<<<<<<< HEAD
     namespace Score {
 
       /**
@@ -200,10 +194,6 @@
       }
 
 
-=======
-namespace Score {
-template <typename math_t>
->>>>>>> bb356cbe
 
 /**
          * Calculates the "Coefficient of Determination" (R-Squared) score
@@ -219,17 +209,10 @@
          * @param n: Number of elements in y and y_hat
          * @return: The R-squared value.
          */
-<<<<<<< HEAD
-        template<typename math_t>
-        math_t r2_score(math_t *y, math_t *y_hat, int n, cudaStream_t stream) {
-
-            math_t *y_bar;
-            MLCommon::allocate(y_bar, 1);
-=======
+template<typename math_t>
 math_t r2_score(math_t *y, math_t *y_hat, int n, cudaStream_t stream) {
   math_t *y_bar;
   MLCommon::allocate(y_bar, 1);
->>>>>>> bb356cbe
 
   MLCommon::Stats::mean(y_bar, y, 1, n, false, false, stream);
   CUDA_CHECK(cudaPeekAtLastError());
