#
# Copyright (c) 2019-2020, NVIDIA CORPORATION.
#
# Licensed under the Apache License, Version 2.0 (the "License");
# you may not use this file except in compliance with the License.
# You may obtain a copy of the License at
#
#     http://www.apache.org/licenses/LICENSE-2.0
#
# Unless required by applicable law or agreed to in writing, software
# distributed under the License is distributed on an "AS IS" BASIS,
# WITHOUT WARRANTIES OR CONDITIONS OF ANY KIND, either express or implied.
# See the License for the specific language governing permissions and
# limitations under the License.
#

# cython: profile=False
# distutils: language = c++
# cython: embedsignature = True
# cython: language_level = 3

import ctypes
import cudf
import math
import numpy as np
import warnings

from libcpp cimport bool
from libcpp.vector cimport vector
from libc.stdint cimport uintptr_t
from libc.stdlib cimport calloc, malloc, free

from cuml import ForestInference
from cuml.fil.fil import TreeliteModel
from cuml.common.array import CumlArray
from cuml.common.handle import Handle
from cuml.ensemble.randomforest_common import BaseRandomForestModel
from cuml.common.handle cimport cumlHandle
from cuml.ensemble.randomforest_common import _check_fil_parameter_validity, \
<<<<<<< HEAD
    _check_fil_sparse_format_value, _obtain_treelite_model, _obtain_fil_model
from cuml.ensemble.randomforest_common import BaseRandomForestModel
=======
    _obtain_treelite_model, _obtain_fil_model
>>>>>>> 32bc933d

from cuml.ensemble.randomforest_shared cimport *
from cuml.common import input_to_cuml_array
import cuml.common.logger as logger

from cython.operator cimport dereference as deref

from numba import cuda

cimport cuml.common.handle
cimport cuml.common.cuda

cimport cython


cdef extern from "cuml/ensemble/randomforest.hpp" namespace "ML":
    
    cdef void fit(cumlHandle & handle,
                  RandomForestMetaData[float, float]*,
                  float*,
                  int,
                  int,
                  float*,
                  RF_params,
                  int) except +

    cdef void fit(cumlHandle & handle,
                  RandomForestMetaData[double, double]*,
                  double*,
                  int,
                  int,
                  double*,
                  RF_params,
                  int) except +
    
    cdef void predict(cumlHandle& handle,
                      RandomForestMetaData[float, float] *,
                      float*,
                      int,
                      int,
                      float*,
                      int) except +

    cdef void predict(cumlHandle& handle,
                      RandomForestMetaData[double, double]*,
                      double*,
                      int,
                      int,
                      double*,
                      int) except +

    cdef RF_metrics score(cumlHandle& handle,
                          RandomForestMetaData[float, float]*,
                          float*,
                          int,
                          float*,
                          int) except +

    cdef RF_metrics score(cumlHandle& handle,
                          RandomForestMetaData[double, double]*,
                          double*,
                          int,
                          double*,
                          int) except +


class RandomForestRegressor(BaseRandomForestModel):

    """
    Implements a Random Forest regressor model which fits multiple decision
    trees in an ensemble.
    Note that the underlying algorithm for tree node splits differs from that
    used in scikit-learn. By default, the cuML Random Forest uses a
    histogram-based algorithm to determine splits, rather than an exact
    count. You can tune the size of the histograms with the n_bins parameter.

    **Known Limitations**: This is an early release of the cuML
    Random Forest code. It contains a few known limitations:

       * GPU-based inference is only supported if the model was trained
         with 32-bit (float32) datatypes. CPU-based inference may be used
         in this case as a slower fallback.
       * Very deep / very wide models may exhaust available GPU memory.
         Future versions of cuML will provide an alternative algorithm to
         reduce memory consumption.

    Examples
    ---------
    .. code-block:: python

            import numpy as np
            from cuml.test.utils import get_handle
            from cuml.ensemble import RandomForestRegressor as curfc
            from cuml.test.utils import get_handle
            X = np.asarray([[0,10],[0,20],[0,30],[0,40]], dtype=np.float32)
            y = np.asarray([0.0,1.0,2.0,3.0], dtype=np.float32)
            cuml_model = curfc(max_features=1.0, n_bins=8,
                               split_algo=0, min_rows_per_node=2,
                               n_estimators=40, accuracy_metric='mse')
            cuml_model.fit(X,y)
            cuml_score = cuml_model.score(X,y)
            print("MSE score of cuml : ", cuml_score)

    Output:

    .. code-block:: python

            MSE score of cuml :  0.1123437201231765

    Parameters
    -----------
    n_estimators : int (default = 100)
        Number of trees in the forest. (Default changed to 100 in cuML 0.11)
    handle : cuml.Handle
        If it is None, a new one is created just for this class.
    split_algo : int (default = 1)
        The algorithm to determine how nodes are split in the tree.
        0 for HIST and 1 for GLOBAL_QUANTILE. HIST curently uses a slower
        tree-building algorithm so GLOBAL_QUANTILE is recommended for most
        cases.
    split_criterion : int (default = 2)
        The criterion used to split nodes.
        0 for GINI, 1 for ENTROPY,
        2 for MSE, or 3 for MAE
        0 and 1 not valid for regression
    bootstrap : boolean (default = True)
       Control bootstrapping.
        If True, each tree in the forest is built
        on a bootstrapped sample with replacement.
        If False, sampling without replacement is done.
    bootstrap_features : boolean (default = False)
        Control bootstrapping for features.
        If features are drawn with or without replacement
    rows_sample : float (default = 1.0)
        Ratio of dataset rows used while fitting each tree.
    max_depth : int (default = 16)
        Maximum tree depth. Unlimited (i.e, until leaves are pure),
        if -1. Unlimited depth is not supported with split_algo=1.
        *Note that this default differs from scikit-learn's
        random forest, which defaults to unlimited depth.*
    max_leaves : int (default = -1)
        Maximum leaf nodes per tree. Soft constraint. Unlimited,
        if -1.
     max_features : int, float, or string (default = 'auto')
        Ratio of number of features (columns) to consider
        per node split.
        If int then max_features/n_features.
        If float then max_features is used as a fraction.
        If 'auto' then max_features=1.0.
        If 'sqrt' then max_features=1/sqrt(n_features).
        If 'log2' then max_features=log2(n_features)/n_features.
    n_bins : int (default = 8)
        Number of bins used by the split algorithm.
    min_rows_per_node : int or float (default = 2)
        The minimum number of samples (rows) needed to split a node.
        If int then number of sample rows
        If float the min_rows_per_sample*n_rows
    min_impurity_decrease : float (default = 0.0)
        The minimum decrease in impurity required for node to be split
    accuracy_metric : string (default = 'mse')
        Decides the metric used to evaluate the performance of the model.
        for median of abs error : 'median_ae'
        for mean of abs error : 'mean_ae'
        for mean square error' : 'mse'
    quantile_per_tree : boolean (default = False)
        Whether quantile is computed for individal trees in RF.
        Only relevant for GLOBAL_QUANTILE split_algo.
    seed : int (default = None)
        Seed for the random number generator. Unseeded by default. Does not
        currently fully guarantee the exact same results.

    """
<<<<<<< HEAD
    variables = ['n_estimators', 'max_depth', 'handle',
                 'max_features', 'n_bins',
                 'split_algo', 'split_criterion', 'min_rows_per_node',
                 'min_impurity_decrease',
                 'bootstrap', 'bootstrap_features',
                 'rows_sample',
                 'max_leaves', 'quantile_per_tree',
                 'accuracy_metric']

    def __init__(self, split_criterion=2, seed=None,
                 accuracy_metric='mse', n_streams=8,
                 **kwargs):
        self.RF_type = REGRESSION
        self._create_model(model=RandomForestRegressor,
                      split_criterion=split_criterion,
                      seed=seed, n_streams=n_streams,
                      accuracy_metric=accuracy_metric,
                      **kwargs)
=======
    def __init__(self, split_criterion=2, seed=None,
                 accuracy_metric='mse', n_streams=8,
                 **kwargs):
        if ((seed is not None) and (n_streams != 1)):
            warnings.warn("Setting the random seed does not fully guarantee"
                          " the exact same results at this time.")
        self.RF_type = REGRESSION
        self._create_model(model=RandomForestRegressor,
                           split_criterion=split_criterion,
                           seed=seed, n_streams=n_streams,
                           accuracy_metric=accuracy_metric,
                           **kwargs)

>>>>>>> 32bc933d
    """
    TODO:
        Add the preprocess and postprocess functions
        in the cython code to normalize the labels
    """
    def __getstate__(self):
        state = self.__dict__.copy()
        del state['handle']
        cdef size_t params_t
        cdef  RandomForestMetaData[float, float] *rf_forest
        cdef  RandomForestMetaData[double, double] *rf_forest64
        cdef size_t params_t64
        if self.n_cols:
            # only if model has been fit previously
            self._get_protobuf_bytes()  # Ensure we have this cached
            if self.rf_forest:
                params_t = <uintptr_t> self.rf_forest
                rf_forest = \
                    <RandomForestMetaData[float, float]*>params_t
                state["rf_params"] = rf_forest.rf_params

            if self.rf_forest64:
                params_t64 = <uintptr_t> self.rf_forest64
                rf_forest64 = \
                    <RandomForestMetaData[double, double]*>params_t64
                state["rf_params64"] = rf_forest64.rf_params

        state['n_cols'] = self.n_cols
        state["verbose"] = self.verbose
        state["model_pbuf_bytes"] = self.model_pbuf_bytes
        state["treelite_handle"] = None

        return state

    def __setstate__(self, state):
        super(RandomForestRegressor, self).__init__(
            handle=None, verbose=state['verbose'])
        cdef  RandomForestMetaData[float, float] *rf_forest = \
            new RandomForestMetaData[float, float]()
        cdef  RandomForestMetaData[double, double] *rf_forest64 = \
            new RandomForestMetaData[double, double]()

        self.n_cols = state['n_cols']
        if self.n_cols:
            rf_forest.rf_params = state["rf_params"]
            state["rf_forest"] = <uintptr_t>rf_forest

            rf_forest64.rf_params = state["rf_params64"]
            state["rf_forest64"] = <uintptr_t>rf_forest64

        self.model_pbuf_bytes = state["model_pbuf_bytes"]
        self.__dict__.update(state)

    def __del__(self):
        self._reset_forest_data()

    def _reset_forest_data(self):
        """Free memory allocated by this instance and clear instance vars."""
        if self.rf_forest:
            delete_rf_metadata(
                <RandomForestMetaData[float, float]*><uintptr_t>
                self.rf_forest)
            self.rf_forest = 0
        if self.rf_forest64:
            delete_rf_metadata(
                <RandomForestMetaData[double, double]*><uintptr_t>
                self.rf_forest64)
            self.rf_forest64 = 0

        if self.treelite_handle:
            TreeliteModel.free_treelite_model(self.treelite_handle)

        self.treelite_handle = None
        self.model_pbuf_bytes = bytearray()
        self.n_cols = None

    def convert_to_treelite_model(self):
        """
        Converts the cuML RF model to a Treelite model

        Returns
        ----------
        tl_to_fil_model : Treelite version of this model
        """
        handle = self._obtain_treelite_handle()

        return _obtain_treelite_model(handle)

    def convert_to_fil_model(self, output_class=False,
                             algo='auto',
                             fil_sparse_format='auto'):
        """
        Create a Forest Inference (FIL) model from the trained cuML
        Random Forest model.
        Parameters
        ----------
        output_class : boolean (default = True)
            This is optional and required only while performing the
            predict operation on the GPU.
            If true, return a 1 or 0 depending on whether the raw
            prediction exceeds the threshold. If False, just return
            the raw prediction.
        algo : string (default = 'auto')
            This is optional and required only while performing the
            predict operation on the GPU.
            'naive' - simple inference using shared memory
            'tree_reorg' - similar to naive but trees rearranged to be more
            coalescing-friendly
            'batch_tree_reorg' - similar to tree_reorg but predicting
            multiple rows per thread block
            `auto` - choose the algorithm automatically. Currently
            'batch_tree_reorg' is used for dense storage
            and 'naive' for sparse storage
        fil_sparse_format : boolean or string (default = auto)
            This variable is used to choose the type of forest that will be
            created in the Forest Inference Library. It is not required
            while using predict_model='CPU'.
            'auto' - choose the storage type automatically
            (currently True is chosen by auto)
            False - create a dense forest
            True - create a sparse forest, requires algo='naive'
            or algo='auto'
        Returns
        ----------
        fil_model :
            A Forest Inference model which can be used to perform
            inferencing on the random forest model.
        """
        treelite_handle = self._obtain_treelite_handle()
        return _obtain_fil_model(treelite_handle=treelite_handle,
                                 depth=self.max_depth,
                                 output_class=output_class,
                                 algo=algo,
                                 fil_sparse_format=fil_sparse_format)


    """
    TODO : Move functions duplicated in the RF classifier and regressor
           to a shared file. Cuml issue #1854 has been created to track this.
    """

    def fit(self, X, y, convert_dtype=False):
        """
        Perform Random Forest Regression on the input data

        Parameters
        ----------
        X : array-like (device or host) shape = (n_samples, n_features)
            Dense matrix (floats or doubles) of shape (n_samples, n_features).
            Acceptable formats: cuDF DataFrame, NumPy ndarray, Numba device
            ndarray, cuda array interface compliant array like CuPy
        y : array-like (device or host) shape = (n_samples, 1)
            Dense vector (int32) of shape (n_samples, 1).
            Acceptable formats: NumPy ndarray, Numba device
            ndarray, cuda array interface compliant array like CuPy
            These labels should be contiguous integers from 0 to n_classes.
        """
<<<<<<< HEAD
        X_m, y_m, max_feature_val = self._dataset_setup(X, y, convert_dtype)

        # Reset the old tree data for new fit call
        cdef uintptr_t X_ptr, y_ptr
=======
        cdef uintptr_t X_ptr, y_ptr
        X_m, y_m, max_feature_val = self._dataset_setup(X, y, convert_dtype)
>>>>>>> 32bc933d
        X_ptr = X_m.ptr
        y_ptr = y_m.ptr
        cdef cumlHandle* handle_ =\
            <cumlHandle*><uintptr_t>self.handle.getHandle()

        cdef RandomForestMetaData[float, float] *rf_forest = \
            new RandomForestMetaData[float, float]()
        self.rf_forest = <uintptr_t> rf_forest
        cdef RandomForestMetaData[double, double] *rf_forest64 = \
            new RandomForestMetaData[double, double]()
        self.rf_forest64 = <uintptr_t> rf_forest64

        if self.seed is None:
            seed_val = <uintptr_t>NULL
        else:
            seed_val = <uintptr_t>self.seed

        rf_params = set_rf_class_obj(<int> self.max_depth,
                                     <int> self.max_leaves,
                                     <float> max_feature_val,
                                     <int> self.n_bins,
                                     <int> self.split_algo,
                                     <int> self.min_rows_per_node,
                                     <float> self.min_impurity_decrease,
                                     <bool> self.bootstrap_features,
                                     <bool> self.bootstrap,
                                     <int> self.n_estimators,
                                     <float> self.rows_sample,
                                     <int> seed_val,
                                     <CRITERION> self.split_criterion,
                                     <bool> self.quantile_per_tree,
                                     <int> self.n_streams)

        if self.dtype == np.float32:
            fit(handle_[0],
                rf_forest,
                <float*> X_ptr,
                <int> self.n_rows,
                <int> self.n_cols,
                <float*> y_ptr,
                rf_params,
                <int> self.verbose)

        else:
            rf_params64 = rf_params
            fit(handle_[0],
                rf_forest64,
                <double*> X_ptr,
                <int> self.n_rows,
                <int> self.n_cols,
                <double*> y_ptr,
                rf_params64,
                <int> self.verbose)
        # make sure that the `fit` is complete before the following delete
        # call happens
        self.handle.sync()
        del X_m
        del y_m
        return self

    def _predict_model_on_cpu(self, X, convert_dtype):
        out_type = self._get_output_type(X)
        cdef uintptr_t X_ptr
        X_m, n_rows, n_cols, dtype = \
            input_to_cuml_array(X, order='C',
                                convert_to_dtype=(self.dtype if convert_dtype
                                                  else None),
                                check_cols=self.n_cols)
        X_ptr = X_m.ptr

        preds = CumlArray.zeros(n_rows, dtype=dtype)
        cdef uintptr_t preds_ptr = preds.ptr

        cdef cumlHandle* handle_ =\
            <cumlHandle*><uintptr_t>self.handle.getHandle()

        cdef RandomForestMetaData[float, float] *rf_forest = \
            <RandomForestMetaData[float, float]*><uintptr_t> self.rf_forest

        cdef RandomForestMetaData[double, double] *rf_forest64 = \
            <RandomForestMetaData[double, double]*><uintptr_t> self.rf_forest64
        if self.dtype == np.float32:
            predict(handle_[0],
                    rf_forest,
                    <float*> X_ptr,
                    <int> n_rows,
                    <int> n_cols,
                    <float*> preds_ptr,
                    <int> self.verbose)

        elif self.dtype == np.float64:
            predict(handle_[0],
                    rf_forest64,
                    <double*> X_ptr,
                    <int> n_rows,
                    <int> n_cols,
                    <double*> preds_ptr,
                    <int> self.verbose)
        else:
            raise TypeError("supports only float32 and float64 input,"
                            " but input of type '%s' passed."
                            % (str(self.dtype)))

        self.handle.sync()
        # synchronous w/o a stream
        del(X_m)
        return preds.to_output(out_type)

    def predict(self, X, predict_model="GPU",
                algo='auto', convert_dtype=True,
                fil_sparse_format='auto'):
        """
        Predicts the labels for X.

        Parameters
        ----------
        X : array-like (device or host) shape = (n_samples, n_features)
            Dense matrix (floats or doubles) of shape (n_samples, n_features).
            Acceptable formats: cuDF DataFrame, NumPy ndarray, Numba device
            ndarray, cuda array interface compliant array like CuPy
        predict_model : String (default = 'GPU')
            'GPU' to predict using the GPU, 'CPU' otherwise. The GPU can only
            be used if the model was trained on float32 data and `X` is float32
            or convert_dtype is set to True.
        algo : string (default = 'auto')
            This is optional and required only while performing the
            predict operation on the GPU.
            'naive' - simple inference using shared memory
            'tree_reorg' - similar to naive but trees rearranged to be more
            coalescing-friendly
            'batch_tree_reorg' - similar to tree_reorg but predicting
            multiple rows per thread block
            `auto` - choose the algorithm automatically. Currently
            'batch_tree_reorg' is used for dense storage
            and 'naive' for sparse storage
        convert_dtype : bool, optional (default = True)
            When set to True, the predict method will, when necessary, convert
            the input to the data type which was used to train the model. This
            will increase memory used for the method.
        fil_sparse_format : boolean or string (default = auto)
            This variable is used to choose the type of forest that will be
            created in the Forest Inference Library. It is not required
            while using predict_model='CPU'.
            'auto' - choose the storage type automatically
            (currently True is chosen by auto)
            False - create a dense forest
            True - create a sparse forest, requires algo='naive'
            or algo='auto'

        Returns
        ----------
        y : NumPy
            Dense vector (int) of shape (n_samples, 1)

        """
        if predict_model == "CPU":
            preds = self._predict_model_on_cpu(X, convert_dtype)

        elif self.dtype == np.float64:
            raise TypeError("GPU based predict only accepts np.float32 data. \
                            In order use the GPU predict the model should \
                            also be trained using a np.float32 dataset. \
                            If you would like to use np.float64 dtype \
                            then please use the CPU based predict by \
                            setting predict_model = 'CPU'")

        else:
            preds = self._predict_model_on_gpu(X=X,
                                               algo=algo,
                                               convert_dtype=convert_dtype,
                                               fil_sparse_format=fil_sparse_format)

        return preds

    def score(self, X, y, algo='auto', convert_dtype=True,
              fil_sparse_format='auto', predict_model="GPU"):
        """
        Calculates the accuracy metric score of the model for X.

        Parameters
        ----------
        X : array-like (device or host) shape = (n_samples, n_features)
            Dense matrix (floats or doubles) of shape (n_samples, n_features).
            Acceptable formats: cuDF DataFrame, NumPy ndarray, Numba device
            ndarray, cuda array interface compliant array like CuPy
        y : NumPy
            Dense vector (int) of shape (n_samples, 1)
        algo : string (default = 'auto')
            This is optional and required only while performing the
            predict operation on the GPU.
            'naive' - simple inference using shared memory
            'tree_reorg' - similar to naive but trees rearranged to be more
            coalescing-friendly
            'batch_tree_reorg' - similar to tree_reorg but predicting
            multiple rows per thread block
            `auto` - choose the algorithm automatically. Currently
            'batch_tree_reorg' is used for dense storage
            and 'naive' for sparse storage
        convert_dtype : boolean, default=True
            whether to convert input data to correct dtype automatically
        predict_model : String (default = 'GPU')
            'GPU' to predict using the GPU, 'CPU' otherwise. The GPU can only
            be used if the model was trained on float32 data and `X` is float32
            or convert_dtype is set to True.
        fil_sparse_format : boolean or string (default = auto)
            This variable is used to choose the type of forest that will be
            created in the Forest Inference Library. It is not required
            while using predict_model='CPU'.
            'auto' - choose the storage type automatically
            (currently True is chosen by auto)
            False - create a dense forest
            True - create a sparse forest, requires algo='naive'
            or algo='auto'

        Returns
        ----------
        mean_square_error : float or
        median_abs_error : float or
        mean_abs_error : float
        """
        cdef uintptr_t y_ptr
        _, n_rows, _, dtype = \
            input_to_cuml_array(X,
                                convert_to_dtype=(self.dtype if convert_dtype
                                                  else None))
        y_m, n_rows, _, y_dtype = \
            input_to_cuml_array(y,
                                convert_to_dtype=(dtype if convert_dtype
                                                  else False))
        y_ptr = y_m.ptr
        preds = self.predict(X, algo=algo,
                             convert_dtype=convert_dtype,
                             fil_sparse_format=fil_sparse_format,
                             predict_model=predict_model)

        cdef uintptr_t preds_ptr
        preds_m, _, _, _ = \
            input_to_cuml_array(preds, convert_to_dtype=dtype)
        preds_ptr = preds_m.ptr

        cdef cumlHandle* handle_ =\
            <cumlHandle*><uintptr_t>self.handle.getHandle()

        cdef RandomForestMetaData[float, float] *rf_forest = \
            <RandomForestMetaData[float, float]*><uintptr_t> self.rf_forest

        cdef RandomForestMetaData[double, double] *rf_forest64 = \
            <RandomForestMetaData[double, double]*><uintptr_t> self.rf_forest64

        if self.dtype == np.float32:
            self.temp_stats = score(handle_[0],
                                    rf_forest,
                                    <float*> y_ptr,
                                    <int> n_rows,
                                    <float*> preds_ptr,
                                    <int> self.verbose)

        elif self.dtype == np.float64:
            self.temp_stats = score(handle_[0],
                                    rf_forest64,
                                    <double*> y_ptr,
                                    <int> n_rows,
                                    <double*> preds_ptr,
                                    <int> self.verbose)

        if self.accuracy_metric == 'median_ae':
            stats = self.temp_stats['median_abs_error']
        if self.accuracy_metric == 'mean_ae':
            stats = self.temp_stats['mean_abs_error']
        else:
            stats = self.temp_stats['mean_squared_error']

        self.handle.sync()
        del(y_m)
        del(preds_m)
        return stats

    def get_params(self, deep=True):
        """
        Returns the value of all parameters
        required to configure this estimator as a dictionary.

        Parameters
        -----------
        deep : boolean (default = True)
        """
        return self._get_params(model=RandomForestRegressor,
                                deep=deep)

    def set_params(self, **params):
        """
        Sets the value of parameters required to
        configure this estimator, it functions similar to
        the sklearn set_params.

        Parameters
        -----------
        params : dict of new params
        """
        # Resetting handle as __setstate__ overwrites with handle=None
        return self._set_params(model=RandomForestRegressor,
                                **params)

    def print_summary(self):
        """
        Prints the summary of the forest used to train and test the model
        """
        cdef RandomForestMetaData[float, float] *rf_forest = \
            <RandomForestMetaData[float, float]*><uintptr_t> self.rf_forest

        cdef RandomForestMetaData[double, double] *rf_forest64 = \
            <RandomForestMetaData[double, double]*><uintptr_t> self.rf_forest64

        if self.dtype == np.float64:
            print_rf_summary(rf_forest64)
        else:
            print_rf_summary(rf_forest)

    def print_detailed(self):
        """
        Prints the detailed information about the forest used to
        train and test the Random Forest model
        """
        cdef RandomForestMetaData[float, float] *rf_forest = \
            <RandomForestMetaData[float, float]*><uintptr_t> self.rf_forest

        cdef RandomForestMetaData[double, double] *rf_forest64 = \
            <RandomForestMetaData[double, double]*><uintptr_t> self.rf_forest64

        if self.dtype == np.float64:
            print_rf_detailed(rf_forest64)
        else:
            print_rf_detailed(rf_forest)<|MERGE_RESOLUTION|>--- conflicted
+++ resolved
@@ -37,12 +37,8 @@
 from cuml.ensemble.randomforest_common import BaseRandomForestModel
 from cuml.common.handle cimport cumlHandle
 from cuml.ensemble.randomforest_common import _check_fil_parameter_validity, \
-<<<<<<< HEAD
     _check_fil_sparse_format_value, _obtain_treelite_model, _obtain_fil_model
 from cuml.ensemble.randomforest_common import BaseRandomForestModel
-=======
-    _obtain_treelite_model, _obtain_fil_model
->>>>>>> 32bc933d
 
 from cuml.ensemble.randomforest_shared cimport *
 from cuml.common import input_to_cuml_array
@@ -215,15 +211,6 @@
         currently fully guarantee the exact same results.
 
     """
-<<<<<<< HEAD
-    variables = ['n_estimators', 'max_depth', 'handle',
-                 'max_features', 'n_bins',
-                 'split_algo', 'split_criterion', 'min_rows_per_node',
-                 'min_impurity_decrease',
-                 'bootstrap', 'bootstrap_features',
-                 'rows_sample',
-                 'max_leaves', 'quantile_per_tree',
-                 'accuracy_metric']
 
     def __init__(self, split_criterion=2, seed=None,
                  accuracy_metric='mse', n_streams=8,
@@ -234,21 +221,6 @@
                       seed=seed, n_streams=n_streams,
                       accuracy_metric=accuracy_metric,
                       **kwargs)
-=======
-    def __init__(self, split_criterion=2, seed=None,
-                 accuracy_metric='mse', n_streams=8,
-                 **kwargs):
-        if ((seed is not None) and (n_streams != 1)):
-            warnings.warn("Setting the random seed does not fully guarantee"
-                          " the exact same results at this time.")
-        self.RF_type = REGRESSION
-        self._create_model(model=RandomForestRegressor,
-                           split_criterion=split_criterion,
-                           seed=seed, n_streams=n_streams,
-                           accuracy_metric=accuracy_metric,
-                           **kwargs)
-
->>>>>>> 32bc933d
     """
     TODO:
         Add the preprocess and postprocess functions
@@ -406,15 +378,10 @@
             ndarray, cuda array interface compliant array like CuPy
             These labels should be contiguous integers from 0 to n_classes.
         """
-<<<<<<< HEAD
         X_m, y_m, max_feature_val = self._dataset_setup(X, y, convert_dtype)
 
         # Reset the old tree data for new fit call
         cdef uintptr_t X_ptr, y_ptr
-=======
-        cdef uintptr_t X_ptr, y_ptr
-        X_m, y_m, max_feature_val = self._dataset_setup(X, y, convert_dtype)
->>>>>>> 32bc933d
         X_ptr = X_m.ptr
         y_ptr = y_m.ptr
         cdef cumlHandle* handle_ =\
