--- conflicted
+++ resolved
@@ -370,11 +370,11 @@
             raise ValueError("Wrong value passed in for max_features"
                              " please read the documentation")
 
-<<<<<<< HEAD
+
     def _get_model_info(self):
         cdef ModelHandle cuml_model_ptr = NULL
         task_category = 1
-=======
+
     def _obtain_treelite_handle(self):
         task_category = CLASSIFICATION_MODEL
         if self.num_classes > 2:
@@ -384,7 +384,6 @@
                                       "#1679 for more information.")
 
         cdef ModelHandle cuml_model_ptr = NULL
->>>>>>> 8a658ab1
         cdef RandomForestMetaData[float, int] *rf_forest = \
             <RandomForestMetaData[float, int]*><size_t> self.rf_forest
         build_treelite_forest(& cuml_model_ptr,
