--- conflicted
+++ resolved
@@ -368,7 +368,7 @@
             raise ValueError("Wrong value passed in for max_features"
                              " please read the documentation")
 
-    def _convert_to_treelite(self):
+    def _obtain_treelite_handle(self):
         task_category = self.num_classes
 
         cdef ModelHandle cuml_model_ptr = NULL
@@ -387,7 +387,7 @@
         if self.num_classes > 2:
             raise ValueError("Pickling support for multiclass "
                              "classification models is not yet implemented.")
-        fit_mod_ptr = self._convert_to_treelite()
+        fit_mod_ptr = self._obtain_treelite_handle()
         cdef uintptr_t model_ptr = <uintptr_t> fit_mod_ptr
         model_protobuf_bytes = save_model(<ModelHandle> model_ptr)
 
@@ -404,7 +404,7 @@
         if self.num_classes > 2:
             raise ValueError("GPU prediction cannot be used for multiclass "
                              "classification models.")
-        treelite_handle = self._convert_to_treelite()
+        treelite_handle = self._obtain_treelite_handle()
         treelite_model = \
             TreeliteModel.from_treelite_model_handle(treelite_handle)
         return treelite_model
@@ -415,7 +415,7 @@
         if self.num_classes > 2:
             raise ValueError("FIL does not supported for multiclass "
                              "classification models.")
-        treelite_handle = self._convert_to_treelite()
+        treelite_handle = self._obtain_treelite_handle()
         fil_model = ForestInference()
         tl_to_fil_model = \
             fil_model.load_from_randomforest(treelite_handle,
@@ -529,24 +529,15 @@
 
     def _predict_model_on_gpu(self, X, output_class,
                               threshold, algo,
-<<<<<<< HEAD
-                              num_classes, convert_dtype):
-=======
                               num_classes, convert_dtype,
                               fil_sparse_format):
         cdef ModelHandle cuml_model_ptr = NULL
->>>>>>> 42c2489c
         X_m, _, n_rows, n_cols, X_type = \
             input_to_dev_array(X, order='C', check_dtype=self.dtype,
                                convert_to_dtype=(self.dtype if convert_dtype
                                                  else None),
                                check_cols=self.n_cols)
 
-<<<<<<< HEAD
-        tl_to_fil_model = self.convert_to_fil_model(output_class,
-                                                    threshold, algo,
-                                                    num_classes)
-=======
         cdef RandomForestMetaData[float, int] *rf_forest = \
             <RandomForestMetaData[float, int]*><size_t> self.rf_forest
 
@@ -576,7 +567,7 @@
                                              threshold=threshold,
                                              algo=algo,
                                              storage_type=storage_type)
->>>>>>> 42c2489c
+
         preds = tl_to_fil_model.predict(X_m)
         del(X_m)
         return preds
