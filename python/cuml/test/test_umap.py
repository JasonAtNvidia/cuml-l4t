--- conflicted
+++ resolved
@@ -33,7 +33,7 @@
 
 dataset_names = ['iris', 'digits', 'wine', 'blobs']
 
-<<<<<<< HEAD
+
 def test_blobs_cluster():
     data, labels = datasets.make_blobs(
         n_samples=500, n_features=10, centers=5)
@@ -41,9 +41,8 @@
     score = adjusted_rand_score(labels,
                                 KMeans(5).fit_predict(embedding))
     assert score == 1.0
-=======
->>>>>>> b6b425ab
-
+
+    
 def test_umap_fit_transform_score(run_stress, run_quality):
 
     if run_stress:
@@ -150,19 +149,13 @@
     elif run_quality:
         X, y = datasets.make_blobs(n_samples=int(n_samples/10),
                                    n_features=n_feats, random_state=0)
-
-<<<<<<< HEAD
-    umap = UMAP(n_neighbors=3, n_components=2,
-                should_downcast=should_downcast, verbose=True)
-=======
     else:
         # For now, FAISS based nearest_neighbors only supports single precision
         digits = datasets.load_digits(n_class=9)
         X = digits["data"].astype(dtype)
->>>>>>> b6b425ab
 
     umap = UMAP_cuml(n_neighbors=3, n_components=2,
-                     should_downcast=should_downcast)
+                     should_downcast=should_downcast, verbose=True)
 
     if input_type == 'dataframe':
         X_pd = pd.DataFrame(
@@ -193,11 +186,8 @@
                      dtype=np.float64)
 
     # Test fit() fails with double precision when should_downcast set to False
-<<<<<<< HEAD
-    umap = UMAP(should_downcast=False, verbose=True)
-=======
-    umap = UMAP_cuml(should_downcast=False)
->>>>>>> b6b425ab
+    umap = UMAP_cuml(should_downcast=False, verbose=True)
+
     if input_type == 'dataframe':
         X = cudf.DataFrame.from_pandas(pd.DataFrame(X))
 
