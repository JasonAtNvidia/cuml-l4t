# Copyright (c) 2019-2020, NVIDIA CORPORATION.
#
# Licensed under the Apache License, Version 2.0 (the "License");
# you may not use this file except in compliance with the License.
# You may obtain a copy of the License at
#
#     http://www.apache.org/licenses/LICENSE-2.0
#
# Unless required by applicable law or agreed to in writing, software
# distributed under the License is distributed on an "AS IS" BASIS,
# WITHOUT WARRANTIES OR CONDITIONS OF ANY KIND, either express or implied.
# See the License for the specific language governing permissions and
# limitations under the License.
#

import cudf
import numpy as np
import pytest
import random
import rmm

from numba import cuda

from cuml.ensemble import RandomForestClassifier as curfc
from cuml.ensemble import RandomForestRegressor as curfr
from cuml.metrics import r2_score
from cuml.test.utils import get_handle, unit_param, \
    quality_param, stress_param

from sklearn.ensemble import RandomForestClassifier as skrfc
from sklearn.ensemble import RandomForestRegressor as skrfr
from sklearn.metrics import accuracy_score, mean_squared_error
from sklearn.datasets import fetch_california_housing, \
    make_classification, make_regression
from sklearn.model_selection import train_test_split


@pytest.fixture(
    scope="session",
    params=[
        unit_param({'n_samples': 350, 'n_features': 20, 'n_informative': 10}),
        quality_param({'n_samples': 5000, 'n_features': 200,
                      'n_informative': 80}),
        stress_param({'n_samples': 500000, 'n_features': 400,
                     'n_informative': 180})
    ])
def small_clf(request):
    X, y = make_classification(n_samples=request.param['n_samples'],
                               n_features=request.param['n_features'],
                               n_clusters_per_class=1,
                               n_informative=request.param['n_informative'],
                               random_state=123, n_classes=2)
    return X, y


@pytest.fixture(
    scope="session",
    params=[
        unit_param({'n_samples': 500, 'n_features': 20, 'n_informative': 10}),
        quality_param({'n_samples': 5000, 'n_features': 200,
                      'n_informative': 50}),
        stress_param({'n_samples': 500000, 'n_features': 400,
                     'n_informative': 100})
    ])
def large_clf(request):
    X, y = make_classification(n_samples=request.param['n_samples'],
                               n_features=request.param['n_features'],
                               n_clusters_per_class=1,
                               n_informative=request.param['n_informative'],
                               random_state=123, n_classes=2)
    return X, y


@pytest.fixture(
    scope="session",
    params=[
        unit_param({'n_samples': 1500, 'n_features': 20, 'n_informative': 10}),
        quality_param({'n_samples': 12000, 'n_features': 200,
                      'n_informative': 100}),
        stress_param({'n_samples': 500000, 'n_features': 500,
                     'n_informative': 350})
    ])
def large_reg(request):
    X, y = make_regression(n_samples=request.param['n_samples'],
                           n_features=request.param['n_features'],
                           n_informative=request.param['n_informative'],
                           random_state=123)
    return X, y


special_reg_params = [
        unit_param({'mode': 'unit', 'n_samples': 500,
                   'n_features': 20, 'n_informative': 10}),
        quality_param({'mode': 'quality', 'n_samples': 500,
                      'n_features': 20, 'n_informative': 10}),
        quality_param({'mode': 'quality', 'n_features': 200,
                      'n_informative': 50}),
        stress_param({'mode': 'stress', 'n_samples': 500,
                     'n_features': 20, 'n_informative': 10}),
        stress_param({'mode': 'stress', 'n_features': 200,
                     'n_informative': 50}),
        stress_param({'mode': 'stress', 'n_samples': 1000,
                     'n_features': 400, 'n_informative': 100})
    ]


@pytest.fixture(
    scope="session",
    params=special_reg_params)
def special_reg(request):
    if request.param['mode'] == 'quality':
        X, y = fetch_california_housing(return_X_y=True)
    else:
        X, y = make_regression(n_samples=request.param['n_samples'],
                               n_features=request.param['n_features'],
                               n_informative=request.param['n_informative'],
                               random_state=123)
    return X, y


@pytest.mark.parametrize('rows_sample', [unit_param(1.0), quality_param(0.90),
                         stress_param(0.95)])
@pytest.mark.parametrize('datatype', [np.float32])
@pytest.mark.parametrize('split_algo', [0, 1])
@pytest.mark.parametrize('max_features', [1.0, 'auto', 'log2', 'sqrt'])
def test_rf_classification(small_clf, datatype, split_algo,
                           rows_sample, max_features):
    use_handle = True

    X, y = small_clf
    X = X.astype(datatype)
    y = y.astype(np.int32)
    X_train, X_test, y_train, y_test = train_test_split(X, y, train_size=0.8,
                                                        random_state=0)
    # Create a handle for the cuml model
    handle, stream = get_handle(use_handle, n_streams=1)

    # Initialize, fit and predict using cuML's
    # random forest classification model
    cuml_model = curfc(max_features=max_features, rows_sample=rows_sample,
                       n_bins=16, split_algo=split_algo, split_criterion=0,
                       min_rows_per_node=2, seed=123, n_streams=1,
                       n_estimators=40, handle=handle, max_leaves=-1,
                       max_depth=16)
    cuml_model.fit(X_train, y_train)
    fil_preds = cuml_model.predict(X_test,
                                   predict_model="GPU",
                                   output_class=True,
                                   threshold=0.5,
                                   algo='auto')
    cu_preds = cuml_model.predict(X_test, predict_model="CPU")
    fil_preds = np.reshape(fil_preds, np.shape(cu_preds))
    cuml_acc = accuracy_score(y_test, cu_preds)
    fil_acc = accuracy_score(y_test, fil_preds)
    if X.shape[0] < 500000:
        sk_model = skrfc(n_estimators=40,
                         max_depth=16,
                         min_samples_split=2, max_features=max_features,
                         random_state=10)
        sk_model.fit(X_train, y_train)
        sk_preds = sk_model.predict(X_test)
        sk_acc = accuracy_score(y_test, sk_preds)
        assert fil_acc >= (sk_acc - 0.07)
    assert fil_acc >= (cuml_acc - 0.02)


@pytest.mark.parametrize('rows_sample', [unit_param(1.0), quality_param(0.90),
                         stress_param(0.95)])
@pytest.mark.parametrize('datatype', [np.float32])
@pytest.mark.parametrize('split_algo', [0, 1])
@pytest.mark.parametrize('max_features', [1.0, 'auto', 'log2', 'sqrt'])
def test_rf_regression(special_reg, datatype, split_algo, max_features,
                       rows_sample):

    use_handle = True

    X, y = special_reg
    X = X.astype(datatype)
    y = y.astype(datatype)
    X_train, X_test, y_train, y_test = train_test_split(X, y, train_size=0.8,
                                                        random_state=0)

    # Create a handle for the cuml model
    handle, stream = get_handle(use_handle, n_streams=1)

    # Initialize and fit using cuML's random forest regression model
    cuml_model = curfr(max_features=max_features, rows_sample=rows_sample,
                       n_bins=16, split_algo=split_algo, split_criterion=2,
                       min_rows_per_node=2, seed=123, n_streams=1,
                       n_estimators=50, handle=handle, max_leaves=-1,
                       max_depth=16, accuracy_metric='mse')
    cuml_model.fit(X_train, y_train)
    # predict using FIL
    fil_preds = cuml_model.predict(X_test, predict_model="GPU")
    cu_preds = cuml_model.predict(X_test, predict_model="CPU")
    fil_preds = np.reshape(fil_preds, np.shape(cu_preds))

    cu_r2 = r2_score(y_test, cu_preds, convert_dtype=datatype)
    fil_r2 = r2_score(y_test, fil_preds, convert_dtype=datatype)
    # Initialize, fit and predict using
    # sklearn's random forest regression model
    if X.shape[0] < 1000:  # mode != "stress"
        sk_model = skrfr(n_estimators=50, max_depth=16,
                         min_samples_split=2, max_features=max_features,
                         random_state=10)
        sk_model.fit(X_train, y_train)
        sk_preds = sk_model.predict(X_test)
        sk_r2 = r2_score(y_test, sk_preds, convert_dtype=datatype)
        assert fil_r2 >= (sk_r2 - 0.07)
    assert fil_r2 >= (cu_r2 - 0.02)


@pytest.mark.parametrize('datatype', [np.float32])
def test_rf_classification_seed(small_clf, datatype):

    X, y = small_clf
    X = X.astype(datatype)
    y = y.astype(np.int32)
    X_train, X_test, y_train, y_test = train_test_split(X, y, train_size=0.8,
                                                        random_state=0)

    for i in range(8):
        seed = random.randint(100, 1e5)
        # Initialize, fit and predict using cuML's
        # random forest classification model
        cu_class = curfc(seed=seed, n_streams=1)
        cu_class.fit(X_train, y_train)

        # predict using FIL
        fil_preds_orig = cu_class.predict(X_test,
                                          predict_model="GPU")
        cu_preds_orig = cu_class.predict(X_test,
                                         predict_model="CPU")
        cu_acc_orig = accuracy_score(y_test, cu_preds_orig)
        fil_preds_orig = np.reshape(fil_preds_orig, np.shape(cu_preds_orig))

        fil_acc_orig = accuracy_score(y_test, fil_preds_orig)

        # Initialize, fit and predict using cuML's
        # random forest classification model
        cu_class2 = curfc(seed=seed, n_streams=1)
        cu_class2.fit(X_train, y_train)

        # predict using FIL
        fil_preds_rerun = cu_class2.predict(X_test,
                                            predict_model="GPU")
        cu_preds_rerun = cu_class2.predict(X_test, predict_model="CPU")
        cu_acc_rerun = accuracy_score(y_test, cu_preds_rerun)
        fil_preds_rerun = np.reshape(fil_preds_rerun, np.shape(cu_preds_rerun))

        fil_acc_rerun = accuracy_score(y_test, fil_preds_rerun)

        assert fil_acc_orig == fil_acc_rerun
        assert cu_acc_orig == cu_acc_rerun
        assert (fil_preds_orig == fil_preds_rerun).all()
        assert (cu_preds_orig == cu_preds_rerun).all()


@pytest.mark.parametrize('datatype', [(np.float64, np.float32),
                                      (np.float32, np.float64)])
@pytest.mark.parametrize('convert_dtype', [True, False])
def test_rf_classification_float64(small_clf, datatype, convert_dtype):

    X, y = small_clf
    X = X.astype(datatype[0])
    y = y.astype(np.int32)
    X_train, X_test, y_train, y_test = train_test_split(X, y, train_size=0.8,
                                                        random_state=0)
    X_test = X_test.astype(datatype[1])

    # Initialize, fit and predict using cuML's
    # random forest classification model
    cuml_model = curfc()
    cuml_model.fit(X_train, y_train)
    cu_preds = cuml_model.predict(X_test, predict_model="CPU")
    cu_acc = accuracy_score(y_test, cu_preds)

    # sklearn random forest classification model
    # initialization, fit and predict
    if X.shape[0] < 500000:
        sk_model = skrfc(max_depth=16, random_state=10)
        sk_model.fit(X_train, y_train)
        sk_preds = sk_model.predict(X_test)
        sk_acc = accuracy_score(y_test, sk_preds)
        assert cu_acc >= (sk_acc - 0.07)

    # predict using cuML's GPU based prediction
    if datatype[0] == np.float32 and convert_dtype:
        fil_preds = cuml_model.predict(X_test, predict_model="GPU",
                                       convert_dtype=convert_dtype)
        fil_preds = np.reshape(fil_preds, np.shape(cu_preds))

        fil_acc = accuracy_score(y_test, fil_preds)
        assert fil_acc >= (cu_acc - 0.02)
    else:
        with pytest.raises(TypeError):
            fil_preds = cuml_model.predict(X_test, predict_model="GPU",
                                           convert_dtype=convert_dtype)


@pytest.mark.parametrize('datatype', [(np.float64, np.float32),
                                      (np.float32, np.float64)])
def test_rf_regression_float64(large_reg, datatype):

    X, y = large_reg
    X_train, X_test, y_train, y_test = train_test_split(X, y, train_size=0.8,
                                                        random_state=0)
    X_train = X_train.astype(datatype[0])
    y_train = y_train.astype(datatype[0])
    X_test = X_test.astype(datatype[1])
    y_test = y_test.astype(datatype[1])

    # Initialize, fit and predict using cuML's
    # random forest classification model
    cuml_model = curfr()
    cuml_model.fit(X_train, y_train)
    cu_preds = cuml_model.predict(X_test, predict_model="CPU")
    cu_r2 = r2_score(y_test, cu_preds, convert_dtype=datatype[0])

    # sklearn random forest classification model
    # initialization, fit and predict
    if X.shape[0] < 500000:
        sk_model = skrfr(max_depth=16, random_state=10)
        sk_model.fit(X_train, y_train)
        sk_preds = sk_model.predict(X_test)
        sk_r2 = r2_score(y_test, sk_preds, convert_dtype=datatype[0])
        assert cu_r2 >= (sk_r2 - 0.09)

    # predict using cuML's GPU based prediction
    if datatype[0] == np.float32:
        fil_preds = cuml_model.predict(X_test, predict_model="GPU",
                                       convert_dtype=True)
        fil_preds = np.reshape(fil_preds, np.shape(cu_preds))
        fil_r2 = r2_score(y_test, fil_preds, convert_dtype=datatype[0])
        assert fil_r2 >= (cu_r2 - 0.02)

    #  because datatype[0] != np.float32 or datatype[0] != datatype[1]
    with pytest.raises(TypeError):
        fil_preds = cuml_model.predict(X_test, predict_model="GPU",
                                       convert_dtype=False)


@pytest.mark.parametrize('datatype', [(np.float32, np.float32)])
@pytest.mark.parametrize('column_info', [unit_param([20, 10]),
                         quality_param([200, 100]),
                         stress_param([500, 350])])
@pytest.mark.parametrize('nrows', [unit_param(500), quality_param(5000),
                         stress_param(500000)])
@pytest.mark.parametrize('n_classes', [10])
@pytest.mark.parametrize('type', ['dataframe', 'numpy'])
def test_rf_classification_multi_class(datatype, column_info, nrows,
                                       n_classes, type):

    ncols, n_info = column_info
    X, y = make_classification(n_samples=nrows, n_features=ncols,
                               n_clusters_per_class=1, n_informative=n_info,
                               random_state=0, n_classes=n_classes)
    X = X.astype(datatype[0])
    y = y.astype(np.int32)
    X_train, X_test, y_train, y_test = train_test_split(X, y, train_size=0.8,
                                                        random_state=0)
    X_test = X_test.astype(datatype[1])

    # Initialize, fit and predict using cuML's
    # random forest classification model
    cuml_model = curfc()
    if type == 'dataframe':
        X_train_df = cudf.DataFrame.from_gpu_matrix(rmm.to_device(X_train))
        y_train_df = cudf.Series(y_train)
        X_test_df = cudf.DataFrame.from_gpu_matrix(rmm.to_device(X_test))
        cuml_model.fit(X_train_df, y_train_df)
        cu_preds = cuml_model.predict(X_test_df,
                                      predict_model="CPU").to_array()
    else:
        cuml_model.fit(X_train, y_train)
        cu_preds = cuml_model.predict(X_test, predict_model="CPU")

    cu_acc = accuracy_score(y_test, cu_preds)

    # sklearn random forest classification model
    # initialization, fit and predict
    if nrows < 500000:
        sk_model = skrfc(max_depth=16, random_state=10)
        sk_model.fit(X_train, y_train)
        sk_preds = sk_model.predict(X_test)
        sk_acc = accuracy_score(y_test, sk_preds)
        assert cu_acc >= (sk_acc - 0.07)


@pytest.mark.parametrize('datatype', [np.float32])
@pytest.mark.parametrize('fil_sparse_format', ['not_supported', True,
                                               'auto', False])
@pytest.mark.parametrize('algo', ['auto', 'naive', 'tree_reorg',
                                  'batch_tree_reorg'])
def test_rf_classification_sparse(small_clf, datatype,
                                  fil_sparse_format, algo):
    use_handle = True
    num_treees = 50

    X, y = small_clf
    X = X.astype(datatype)
    y = y.astype(np.int32)
    X_train, X_test, y_train, y_test = train_test_split(X, y, train_size=0.8,
                                                        random_state=0)
    # Create a handle for the cuml model
    handle, stream = get_handle(use_handle, n_streams=1)

    # Initialize, fit and predict using cuML's
    # random forest classification model
    cuml_model = curfc(n_bins=16, split_criterion=0,
                       min_rows_per_node=2, seed=123, n_streams=1,
                       n_estimators=num_treees, handle=handle, max_leaves=-1,
                       max_depth=40)
    cuml_model.fit(X_train, y_train)

    if ((not fil_sparse_format or algo == 'tree_reorg' or
            algo == 'batch_tree_reorg') or
            fil_sparse_format == 'not_supported'):
        with pytest.raises(ValueError):
            fil_preds = cuml_model.predict(X_test,
                                           predict_model="GPU",
                                           output_class=True,
                                           threshold=0.5,
                                           fil_sparse_format=fil_sparse_format,
                                           algo=algo)
    else:
        fil_preds = cuml_model.predict(X_test,
                                       predict_model="GPU",
                                       output_class=True,
                                       threshold=0.5,
                                       fil_sparse_format=fil_sparse_format,
                                       algo=algo)
        fil_preds = np.reshape(fil_preds, np.shape(y_test))
        fil_acc = accuracy_score(y_test, fil_preds)

        fil_model = cuml_model.convert_to_fil_model()
        input_type = 'numpy'
        fil_model_preds = fil_model.predict(X_test,
                                            output_type=input_type)
        fil_model_acc = accuracy_score(y_test, fil_model_preds)
        assert fil_acc == fil_model_acc

        tl_model = cuml_model.convert_to_treelite_model()
        assert num_treees == tl_model.num_trees
        assert X.shape[1] == tl_model.num_features
        del tl_model

        if X.shape[0] < 500000:
            sk_model = skrfc(n_estimators=50,
                             max_depth=40,
                             min_samples_split=2,
                             random_state=10)
            sk_model.fit(X_train, y_train)
            sk_preds = sk_model.predict(X_test)
            sk_acc = accuracy_score(y_test, sk_preds)
            assert fil_acc >= (sk_acc - 0.07)


@pytest.mark.parametrize('datatype', [np.float32])
@pytest.mark.parametrize('fil_sparse_format', ['not_supported', True,
                                               'auto', False])
@pytest.mark.parametrize('algo', ['auto', 'naive', 'tree_reorg',
                                  'batch_tree_reorg'])
def test_rf_regression_sparse(special_reg, datatype, fil_sparse_format, algo):
    use_handle = True
    num_treees = 50

    X, y = special_reg
    X = X.astype(datatype)
    y = y.astype(datatype)
    X_train, X_test, y_train, y_test = train_test_split(X, y, train_size=0.8,
                                                        random_state=0)

    # Create a handle for the cuml model
    handle, stream = get_handle(use_handle, n_streams=1)

    # Initialize and fit using cuML's random forest regression model
    cuml_model = curfr(n_bins=16, split_criterion=2,
                       min_rows_per_node=2, seed=123, n_streams=1,
                       n_estimators=num_treees, handle=handle, max_leaves=-1,
                       max_depth=40, accuracy_metric='mse')
    cuml_model.fit(X_train, y_train)

    # predict using FIL
    if ((not fil_sparse_format or algo == 'tree_reorg' or
            algo == 'batch_tree_reorg') or
            fil_sparse_format == 'not_supported'):
        with pytest.raises(ValueError):
            fil_preds = cuml_model.predict(X_test, predict_model="GPU",
                                           fil_sparse_format=fil_sparse_format,
                                           algo=algo)
    else:
        fil_preds = cuml_model.predict(X_test, predict_model="GPU",
                                       fil_sparse_format=fil_sparse_format,
                                       algo=algo)
        fil_preds = np.reshape(fil_preds, np.shape(y_test))
        fil_r2 = r2_score(y_test, fil_preds, convert_dtype=datatype)

        fil_model = cuml_model.convert_to_fil_model()

        input_type = 'numpy'
        fil_model_preds = fil_model.predict(X_test,
                                            output_type=input_type)
        fil_model_preds = np.reshape(fil_model_preds, np.shape(y_test))
        fil_model_r2 = r2_score(y_test, fil_model_preds,
                                convert_dtype=datatype)
        assert fil_r2 == fil_model_r2

        tl_model = cuml_model.convert_to_treelite_model()
        assert num_treees == tl_model.num_trees
        assert X.shape[1] == tl_model.num_features
        del tl_model

        # Initialize, fit and predict using
        # sklearn's random forest regression model
        if X.shape[0] < 1000:  # mode != "stress":
            sk_model = skrfr(n_estimators=50, max_depth=40,
                             min_samples_split=2,
                             random_state=10)
            sk_model.fit(X_train, y_train)
            sk_preds = sk_model.predict(X_test)
            sk_r2 = r2_score(y_test, sk_preds, convert_dtype=datatype)
            assert fil_r2 >= (sk_r2 - 0.07)


@pytest.mark.memleak
@pytest.mark.parametrize('fil_sparse_format', [True, False, 'auto'])
@pytest.mark.parametrize('n_iter', [unit_param(5), quality_param(30),
                         stress_param(80)])
def test_rf_memory_leakage(small_clf, fil_sparse_format, n_iter):
    datatype = np.float32
    use_handle = True

    X, y = small_clf
    X = X.astype(datatype)
    y = y.astype(np.int32)
    X_train, X_test, y_train, y_test = train_test_split(X, y, train_size=0.8,
                                                        random_state=0)
    # Create a handle for the cuml model
    handle, stream = get_handle(use_handle, n_streams=1)

    # Warmup. Some modules that are used in RF allocate space on the device
    # and consume memory. This is to make sure that the allocation is done
    # before the first call to get_memory_info.
    base_model = curfc(handle=handle)
    base_model.fit(X_train, y_train)
    handle.sync()  # just to be sure
    free_mem = cuda.current_context().get_memory_info()[0]

    def test_for_memory_leak():
        cuml_mods = curfc(handle=handle)
        cuml_mods.fit(X_train, y_train)
        handle.sync()  # just to be sure
        # Calculate the memory free after fitting the cuML model
        delta_mem = free_mem - cuda.current_context().get_memory_info()[0]
        assert delta_mem == 0

        for i in range(2):
            cuml_mods.predict(X_test, predict_model="GPU",
                              fil_sparse_format=fil_sparse_format)
            handle.sync()  # just to be sure
            # Calculate the memory free after predicting the cuML model
            delta_mem = free_mem - cuda.current_context().get_memory_info()[0]
            assert delta_mem == 0

    for i in range(n_iter):
        test_for_memory_leak()


@pytest.mark.parametrize('max_features', [1.0, 'auto', 'log2', 'sqrt'])
@pytest.mark.parametrize('max_depth', [10, 13, 16])
@pytest.mark.parametrize('n_estimators', [10, 20, 100])
@pytest.mark.parametrize('n_bins', [8, 9, 10])
def test_create_classification_model(max_features,
                                     max_depth, n_estimators, n_bins):

    # random forest classification model
    cuml_model = curfc(max_features=max_features,
                       n_bins=n_bins,
                       n_estimators=n_estimators,
                       max_depth=max_depth)
    params = cuml_model.get_params()
    cuml_model2 = curfc()
    cuml_model2.set_params(**params)
    verfiy_params = cuml_model2.get_params()
    assert params['max_features'] == verfiy_params['max_features']
    assert params['max_depth'] == verfiy_params['max_depth']
    assert params['n_estimators'] == verfiy_params['n_estimators']
    assert params['n_bins'] == verfiy_params['n_bins']


@pytest.mark.parametrize('n_estimators', [10, 20, 100])
@pytest.mark.parametrize('n_bins', [8, 9, 10])
def test_multiple_fits_classification(large_clf, n_estimators, n_bins):

    datatype = np.float32
    X, y = large_clf
    X = X.astype(datatype)
    y = y.astype(np.int32)
    cuml_model = curfc(n_bins=n_bins,
                       n_estimators=n_estimators,
                       max_depth=10)

    # Calling multiple fits
    cuml_model.fit(X, y)

    cuml_model.fit(X, y)

    # Check if params are still intact
    params = cuml_model.get_params()
    assert params['n_estimators'] == n_estimators
    assert params['n_bins'] == n_bins


@pytest.mark.parametrize('column_info', [unit_param([100, 50]),
                         quality_param([200, 100]),
                         stress_param([500, 350])])
@pytest.mark.parametrize('nrows', [unit_param(500), quality_param(5000),
                         stress_param(500000)])
@pytest.mark.parametrize('n_estimators', [10, 20, 100])
@pytest.mark.parametrize('n_bins', [8, 9, 10])
def test_multiple_fits_regression(column_info, nrows, n_estimators, n_bins):
    datatype = np.float32
    ncols, n_info = column_info
    X, y = make_regression(n_samples=nrows, n_features=ncols,
                           n_informative=n_info,
                           random_state=123)
    X = X.astype(datatype)
    y = y.astype(np.int32)
    cuml_model = curfr(n_bins=n_bins,
                       n_estimators=n_estimators,
                       max_depth=10)

    # Calling multiple fits
    cuml_model.fit(X, y)

    cuml_model.fit(X, y)

    cuml_model.fit(X, y)

    # Check if params are still intact
    params = cuml_model.get_params()
    assert params['n_estimators'] == n_estimators
    assert params['n_bins'] == n_bins


@pytest.mark.parametrize('rows_sample', [unit_param(1.0),
                         stress_param(0.95)])
@pytest.mark.parametrize('datatype', [np.float32])
@pytest.mark.parametrize('max_features', [1.0, 'auto', 'log2', 'sqrt'])
def test_rf_classification_proba(small_clf, datatype,
                                 rows_sample, max_features):
    use_handle = True

    X, y = small_clf
    X = X.astype(datatype)
    y = y.astype(np.int32)
    X_train, X_test, y_train, y_test = train_test_split(X, y, train_size=0.8,
                                                        random_state=0)
    # Create a handle for the cuml model
    handle, stream = get_handle(use_handle, n_streams=1)

    # Initialize, fit and predict using cuML's
    # random forest classification model
    cuml_model = curfc(max_features=max_features, rows_sample=rows_sample,
                       n_bins=16, split_criterion=0,
                       min_rows_per_node=2, seed=123, n_streams=1,
                       n_estimators=40, handle=handle, max_leaves=-1,
                       max_depth=16)
    cuml_model.fit(X_train, y_train)
    fil_preds_proba = cuml_model.predict_proba(X_test,
                                               output_class=True,
                                               threshold=0.5,
                                               algo='auto')
    y_proba = np.zeros(np.shape(fil_preds_proba))
    y_proba[:, 1] = y_test
    y_proba[:, 0] = 1.0 - y_test
    fil_mse = mean_squared_error(y_proba, fil_preds_proba)
    if X.shape[0] < 500000:
        sk_model = skrfc(n_estimators=40,
                         max_depth=16,
                         min_samples_split=2, max_features=max_features,
                         random_state=10)
        sk_model.fit(X_train, y_train)
        sk_preds_proba = sk_model.predict_proba(X_test)
        sk_mse = mean_squared_error(y_proba, sk_preds_proba)
        # Max difference of 0.0061 is seen between the mse values of
        # predict proba function of fil and sklearn
        assert fil_mse <= (sk_mse + 0.0061)


<<<<<<< HEAD
@pytest.mark.parametrize('n_estimators', [5, 10, 20])
@pytest.mark.parametrize('detailed_printing', [True, False])
def test_rf_printing(capfd, n_estimators, detailed_printing):

    X, y = make_classification(n_samples=500, n_features=10,
                               n_clusters_per_class=1, n_informative=5,
                               random_state=94929, n_classes=2)

    X = X.astype(np.float32)
    y = y.astype(np.int32)

    # Create a handle for the cuml model
    handle, stream = get_handle(True, n_streams=1)

    # Initialize cuML Random Forest classification model
    cuml_model = curfc(handle=handle, max_features=1.0, rows_sample=1.0,
                       n_bins=16, split_algo=0, split_criterion=0,
                       min_rows_per_node=2, seed=23707, n_streams=1,
                       n_estimators=n_estimators, max_leaves=-1,
                       max_depth=16)

    # Train model on the data
    cuml_model.fit(X, y)

    if detailed_printing:
        cuml_model.print_detailed()
    else:
        cuml_model.print_summary()

    # Read the captured output
    printed_output = capfd.readouterr().out

    # Test 1: Output is non-zero
    assert '' != printed_output

    # Count the number of trees printed
    tree_count = 0
    for line in printed_output.split('\n'):
        if line.strip().startswith('Tree #'):
            tree_count += 1

    # Test 2: Correct number of trees are printed
    assert n_estimators == tree_count
=======
@pytest.mark.memleak
@pytest.mark.parametrize('estimator_type', ['classification'])
def test_rf_host_memory_leak(large_clf, estimator_type):
    import gc
    import os

    try:
        import psutil
    except ImportError:
        pytest.skip("psutil not installed")

    process = psutil.Process(os.getpid())

    X, y = large_clf
    X = X.astype(np.float32)

    if estimator_type == 'classification':
        base_model = curfc(max_depth=10,
                           n_estimators=100,
                           seed=123)
        y = y.astype(np.int32)
    else:
        base_model = curfr(max_depth=10,
                           n_estimators=100,
                           seed=123)
        y = y.astype(np.float32)

    # Pre-fit once - this is our baseline and memory usage
    # should not significantly exceed it after later fits
    base_model.fit(X, y)
    gc.collect()
    initial_baseline_mem = process.memory_info().rss

    for i in range(5):
        base_model.fit(X, y)
        gc.collect()
        final_mem = process.memory_info().rss

    # Some tiny allocations may occur, but we shuld not leak
    # without bounds, which previously happened
    assert (final_mem - initial_baseline_mem) < 2e6
>>>>>>> b25c4362
<|MERGE_RESOLUTION|>--- conflicted
+++ resolved
@@ -689,7 +689,6 @@
         assert fil_mse <= (sk_mse + 0.0061)
 
 
-<<<<<<< HEAD
 @pytest.mark.parametrize('n_estimators', [5, 10, 20])
 @pytest.mark.parametrize('detailed_printing', [True, False])
 def test_rf_printing(capfd, n_estimators, detailed_printing):
@@ -733,7 +732,8 @@
 
     # Test 2: Correct number of trees are printed
     assert n_estimators == tree_count
-=======
+
+
 @pytest.mark.memleak
 @pytest.mark.parametrize('estimator_type', ['classification'])
 def test_rf_host_memory_leak(large_clf, estimator_type):
@@ -774,5 +774,4 @@
 
     # Some tiny allocations may occur, but we shuld not leak
     # without bounds, which previously happened
-    assert (final_mem - initial_baseline_mem) < 2e6
->>>>>>> b25c4362
+    assert (final_mem - initial_baseline_mem) < 2e6