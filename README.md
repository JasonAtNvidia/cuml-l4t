--- conflicted
+++ resolved
@@ -67,29 +67,13 @@
 
 CUDA 9.2
 ```bash
-<<<<<<< HEAD
-conda install -c nvidia -c rapidsai -c conda-forge cuml
-=======
+
 conda install -c nvidia -c rapidsai -c conda-forge -c defaults cuml cudatoolkit=9.2
 ```
 
 CUDA 10.0
 ```bash
 conda install -c nvidia -c rapidsai -c conda-forge -c defaults cuml cudatoolkit=10.0
-```
-
-
-#### Pip
-cuML can also be installed using pip. Select the package based on your version of CUDA.
-
-
-```bash
-# cuda 9.2
-pip install cuml-cuda92
-
-# cuda 10.0
-pip install cuml-cuda100
->>>>>>> 1e49dac6
 ```
 
 ## Build/Install from Source
