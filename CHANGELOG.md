# cuML 0.14.0 (Date TBD)

## New Features
- PR #1980: prim: added a new write-only unary op prim
- PR #1867: C++: add logging interface support in cuML based spdlog
- PR #1906: UMAP MNMG

## Improvements
- PR #1931: C++: enabled doxygen docs for all of the C++ codebase
- PR #1944: Support for dask_cudf.core.Series in _extract_partitions
- PR #1947: Cleaning up cmake
- PR #1927: Use Cython's `new_build_ext` (if available)
- PR #1946: Removed zlib dependency from cmake
- PR #1873: Remove usage of nvstring and nvcat from LabelEncoder
- PR #1968: Update SVC SVR with cuML Array
- PR #1972: updates to our flow to use conda-forge's clang and clang-tools packages
- PR #1974: Reduce ARIMA testing time
- PR #1984: Enable Ninja build
- PR #2044: A cuda-memcheck helper wrapper for devs
- PR #2018: Using `cuml.dask.part_utils.extract_partitions` and removing similar, duplicated code
- PR #2019: Enable doxygen build in our nightly doc build CI script
- PR #1996: Cythonize in parallel
- PR #2032: Reduce number of tests for MBSGD to improve CI running time
- PR #2031: Encapsulating UCX-py interactions in singleton
- PR #2029: Add C++ ARIMA log-likelihood benchmark
- PR #2053: Introduce verbosity level in C++ layer instead of boolean `verbose` flag
- PR #2047: Make internal streams non-blocking w.r.t. NULL stream
- PR #2058: Use CumlArray in Random Projection
<<<<<<< HEAD
- PR #1883: Use CumlArray in ARIMA
=======
- PR #2015: Renaming .h to .cuh in solver, dbscan and svm
- PR #2080: Improved import of sparse FIL forests from treelite
- PR #2090: Upgrade C++ build to C++14 standard
- PR #2089: CI: enabled cuda-memcheck on ml-prims unit-tests during nightly build
>>>>>>> a9846960

## Bug Fixes
- PR #1939: Fix syntax error in cuml.common.array
- PR #1941: Remove c++ cuda flag that was getting duplicated in CMake
- PR #1971: python: Correctly honor --singlegpu option and CUML_BUILD_PATH env variable
- PR #1969: Update libcumlprims to 0.14
- PR #1973: Add missing mg files for setup.py --singlegpu flag
- PR #1993: Set `umap_transform_reproducibility` tests to xfail
- PR #2017: Fixing memory issue in weak cc prim
- PR #2028: Skipping UMAP knn reproducibility tests until we figure out why its failing in CUDA 10.2
- PR #2024: Fixed cuda-memcheck errors with sample-without-replacement prim
- PR #1540: prims: support for custom math-type used for computation inside adjusted rand index prim
- PR #2077L dask-make blobs arguments to match sklearn
- PR #2078: Ignore negative cache indices in get_vecs
- PR #2084: Fixed cuda-memcheck errors with COO unit-tests
- PR #2087: Fixed cuda-memcheck errors with dispersion prim

# cuML 0.13.0 (Date TBD)

## New Features
- PR #1777: Python bindings for entropy
- PR #1742: Mean squared error implementation with cupy
- PR #1766: Mean absolute error implementation with cupy
- PR #1766: Mean squared log error implementation with cupy
- PR #1635: cuML Array shim and configurable output added to cluster methods
- PR #1586: Seasonal ARIMA
- PR #1683: cuml.dask make_regression
- PR #1689: Add framework for cuML Dask serializers
- PR #1709: Add `decision_function()` and `predict_proba()` for LogisticRegression
- PR #1714: Add `print_env.sh` file to gather important environment details
- PR #1750: LinearRegression CumlArray for configurable output
- PR #1767: Single GPU decomposition models configurable output
- PR #1646: Using FIL to predict in MNMG RF
- PR #1778: Make cuML Handle picklable
- PR #1738: cuml.dask refactor beginning and dask array input option for OLS, Ridge and KMeans
- PR #1874: Add predict_proba function to RF classifier
- PR #1815: Adding KNN parameter to UMAP

## Improvements
- PR #1644: Add `predict_proba()` for FIL binary classifier
- PR #1620: Pickling tests now automatically finds all model classes inheriting from cuml.Base
- PR #1637: Update to newer treelite version with XGBoost 1.0 compatibility
- PR #1632: Fix MBSGD models inheritance, they now inherits from cuml.Base
- PR #1628: Remove submodules from cuML
- PR #1755: Expose the build_treelite function for python
- PR #1649: Add the fil_sparse_format variable option to RF API
- PR #1647: storage_type=AUTO uses SPARSE for large models
- PR #1668: Update the warning statement thrown in RF when the seed is set but n_streams is not 1
- PR #1662: use of direct cusparse calls for coo2csr, instead of depending on nvgraph
- PR #1747: C++: dbscan performance improvements and cleanup
- PR #1697: Making trustworthiness batchable and using proper workspace
- PR #1721: Improving UMAP pytests
- PR #1717: Call `rmm_cupy_allocator` for CuPy allocations
- PR #1718: Import `using_allocator` from `cupy.cuda`
- PR #1723: Update RF Classifier to throw an exception for multi-class pickling
- PR #1726: Decorator to allocate CuPy arrays with RMM
- PR #1719: UMAP random seed reproducibility
- PR #1748: Test serializing `CumlArray` objects
- PR #1776: Refactoring pca/tsvd distributed
- PR #1762: Update CuPy requirement to 7
- PR #1768: C++: Different input and output types for add and subtract prims
- PR #1790: Add support for multiple seeding in k-means++
- PR #1805: Adding new Dask cuda serializers to naive bayes + a trivial perf update
- PR #1812: C++: bench: UMAP benchmark cases added
- PR #1795: Add capability to build CumlArray from bytearray/memoryview objects
- PR #1824: C++: improving the performance of UMAP algo
- PR #1816: Add ARIMA notebook
- PR #1856: Update docs for 0.13
- PR #1827: Add HPO demo Notebook
- PR #1825: `--nvtx` option in `build.sh`
- PR #1847: Update XGBoost version for CI
- PR #1837: Simplify cuML Array construction
- PR #1848: Rely on subclassing for cuML Array serialization
- PR #1866: Minimizing client memory pressure on Naive Bayes
- PR #1788: Removing complexity bottleneck in S-ARIMA
- PR #1891: Additional improvements to naive bayes tree reduction

## Bug Fixes
- PR #1835 : Fix calling default RF Classification always
- PT #1904: replace cub sort
- PR #1833: Fix depth issue in shallow RF regression estimators
- PR #1770: Warn that KalmanFilter is deprecated
- PR #1775: Allow CumlArray to work with inputs that have no 'strides' in array interface
- PR #1594: Train-test split is now reproducible
- PR #1590: Fix destination directory structure for run-clang-format.py
- PR #1611: Fixing pickling errors for KNN classifier and regressor
- PR #1617: Fixing pickling issues for SVC and SVR
- PR #1634: Fix title in KNN docs
- PR #1627: Adding a check for multi-class data in RF classification
- PR #1654: Skip treelite patch if its already been applied
- PR #1661: Fix nvstring variable name
- PR #1673: Using struct for caching dlsym state in communicator
- PR #1659: TSNE - introduce 'convert_dtype' and refactor class attr 'Y' to 'embedding_'
- PR #1672: Solver 'svd' in Linear and Ridge Regressors when n_cols=1
- PR #1670: Lasso & ElasticNet - cuml Handle added
- PR #1671: Update for accessing cuDF Series pointer
- PR #1652: Support XGBoost 1.0+ models in FIL
- PR #1702: Fix LightGBM-FIL validation test
- PR #1701: test_score kmeans test passing with newer cupy version
- PR #1706: Remove multi-class bug from QuasiNewton
- PR #1699: Limit CuPy to <7.2 temporarily
- PR #1708: Correctly deallocate cuML handles in Cython
- PR #1730: Fixes to KF for test stability (mainly in CUDA 10.2)
- PR #1729: Fixing naive bayes UCX serialization problem in fit()
- PR #1749: bug fix rf classifier/regressor on seg fault in bench
- PR #1751: Updated RF documentation
- PR #1765: Update the checks for using RF GPU predict
- PR #1787: C++: unit-tests to check for RF accuracy. As well as a bug fix to improve RF accuracy
- PR #1793: Updated fil pyx to solve memory leakage issue
- PR #1810: Quickfix - chunkage in dask make_regression
- PR #1842: DistributedDataHandler not properly setting 'multiple'
- PR #1849: Critical fix in ARIMA initial estimate
- PR #1851: Fix for cuDF behavior change for multidimensional arrays
- PR #1852: Remove Thrust warnings
- PR #1868: Turning off IPC caching until it is fixed in UCX-py/UCX
- PR #1876: UMAP exponential decay parameters fix
- PR #1887: Fix hasattr for missing attributes on base models
- PR #1877: Remove resetting index in shuffling in train_test_split
- PR #1893: Updating UCX in comms to match current UCX-py
- PR #1888: Small train_test_split test fix
- PR #1899: Fix dask `extract_partitions()`, remove transformation as instance variable in PCA and TSVD and match sklearn APIs
- PR #1920: Temporarily raising threshold for UMAP reproducibility tests
- PR #1918: Create memleak fixture to skip memleak tests in CI for now
- PR #1926: Update batch matrix test margins
- PR #1925: Fix failing dask tests
- PR #1936: Update DaskRF regression test to xfail
- PR #1932: Isolating cause of make_blobs failure
- PR #1951: Dask Random forest regression CPU predict bug fix
- PR #1948: Adjust BatchedMargin margin and disable tests temporarily
- PR #1950: Fix UMAP test failure



# cuML 0.12.0 (04 Feb 2020)

## New Features
- PR #1483: prims: Fused L2 distance and nearest-neighbor prim
- PR #1494: bench: ml-prims benchmark
- PR #1514: bench: Fused L2 NN prim benchmark
- PR #1411: Cython side of MNMG OLS
- PR #1520: Cython side of MNMG Ridge Regression
- PR #1516: Suppor Vector Regression (epsilon-SVR)

## Improvements
- PR #1638: Update cuml/docs/README.md
- PR #1468: C++: updates to clang format flow to make it more usable among devs
- PR #1473: C++: lazy initialization of "costly" resources inside cumlHandle
- PR #1443: Added a new overloaded GEMM primitive
- PR #1489: Enabling deep trees using Gather tree builder
- PR #1463: Update FAISS submodule to 1.6.1
- PR #1488: Add codeowners
- PR #1432: Row-major (C-style) GPU arrays for benchmarks
- PR #1490: Use dask master instead of conda package for testing
- PR #1375: Naive Bayes & Distributed Naive Bayes
- PR #1377: Add GPU array support for FIL benchmarking
- PR #1493: kmeans: add tiling support for 1-NN computation and use fusedL2-1NN prim for L2 distance metric
- PR #1532: Update CuPy to >= 6.6 and allow 7.0
- PR #1528: Re-enabling KNN using dynamic library loading for UCX in communicator
- PR #1545: Add conda environment version updates to ci script
- PR #1541: Updates for libcudf++ Python refactor
- PR #1555: FIL-SKL, an SKLearn-based benchmark for FIL
- PR #1537: Improve pickling and scoring suppport for many models to support hyperopt
- PR #1551: Change custom kernel to cupy for col/row order transform
- PR #1533: C++: interface header file separation for SVM
- PR #1560: Helper function to allocate all new CuPy arrays with RMM memory management
- PR #1570: Relax nccl in conda recipes to >=2.4 (matching CI)
- PR #1578: Add missing function information to the cuML documenataion
- PR #1584: Add has_scipy utility function for runtime check
- PR #1583: API docs updates for 0.12
- PR #1591: Updated FIL documentation

## Bug Fixes
- PR #1470: Documentation: add make_regression, fix ARIMA section
- PR #1482: Updated the code to remove sklearn from the mbsgd stress test
- PR #1491: Update dev environments for 0.12
- PR #1512: Updating setup_cpu() in SpeedupComparisonRunner
- PR #1498: Add build.sh to code owners
- PR #1505: cmake: added correct dependencies for prims-bench build
- PR #1534: Removed TODO comment in create_ucp_listeners()
- PR #1548: Fixing umap extra unary op in knn graph
- PR #1547: Fixing MNMG kmeans score. Fixing UMAP pickling before fit(). Fixing UMAP test failures.
- PR #1557: Increasing threshold for kmeans score
- PR #1562: Increasing threshold even higher
- PR #1564: Fixed a typo in function cumlMPICommunicator_impl::syncStream
- PR #1569: Remove Scikit-learn exception and depedenncy in SVM
- PR #1575: Add missing dtype parameter in call to strides to order for CuPy 6.6 code path
- PR #1574: Updated the init file to include SVM
- PR #1589: Fixing the default value for RF and updating mnmg predict to accept cudf
- PR #1601: Fixed wrong datatype used in knn voting kernel

# cuML 0.11.0 (11 Dec 2019)

## New Features

- PR #1295: Cython side of MNMG PCA
- PR #1218: prims: histogram prim
- PR #1129: C++: Separate include folder for C++ API distribution
- PR #1282: OPG KNN MNMG Code (disabled for 0.11)
- PR #1242: Initial implementation of FIL sparse forests
- PR #1194: Initial ARIMA time-series modeling support.
- PR #1286: Importing treelite models as FIL sparse forests
- PR #1285: Fea minimum impurity decrease RF param
- PR #1301: Add make_regression to generate regression datasets
- PR #1322: RF pickling using treelite, protobuf and FIL
- PR #1332: Add option to cuml.dask make_blobs to produce dask array
- PR #1307: Add RF regression benchmark
- PR #1327: Update the code to build treelite with protobuf
- PR #1289: Add Python benchmarking support for FIL
- PR #1371: Cython side of MNMG tSVD
- PR #1386: Expose SVC decision function value

## Improvements
- PR #1170: Use git to clone subprojects instead of git submodules
- PR #1239: Updated the treelite version
- PR #1225: setup.py clone dependencies like cmake and correct include paths
- PR #1224: Refactored FIL to prepare for sparse trees
- PR #1249: Include libcuml.so C API in installed targets
- PR #1259: Conda dev environment updates and use libcumlprims current version in CI
- PR #1277: Change dependency order in cmake for better printing at compile time
- PR #1264: Add -s flag to GPU CI pytest for better error printing
- PR #1271: Updated the Ridge regression documentation
- PR #1283: Updated the cuMl docs to include MBSGD and adjusted_rand_score
- PR #1300: Lowercase parameter versions for FIL algorithms
- PR #1312: Update CuPy to version 6.5 and use conda-forge channel
- PR #1336: Import SciKit-Learn models into FIL
- PR #1314: Added options needed for ASVDb output (CUDA ver, etc.), added option
  to select algos
- PR #1335: Options to print available algorithms and datasets
  in the Python benchmark
- PR #1338: Remove BUILD_ABI references in CI scripts
- PR #1340: Updated unit tests to uses larger dataset
- PR #1351: Build treelite temporarily for GPU CI testing of FIL Scikit-learn
  model importing
- PR #1367: --test-split benchmark parameter for train-test split
- PR #1360: Improved tests for importing SciKit-Learn models into FIL
- PR #1368: Add --num-rows benchmark command line argument
- PR #1351: Build treelite temporarily for GPU CI testing of FIL Scikit-learn model importing
- PR #1366: Modify train_test_split to use CuPy and accept device arrays
- PR #1258: Documenting new MPI communicator for multi-node multi-GPU testing
- PR #1345: Removing deprecated should_downcast argument
- PR #1362: device_buffer in UMAP + Sparse prims
- PR #1376: AUTO value for FIL algorithm
- PR #1408: Updated pickle tests to delete the pre-pickled model to prevent pointer leakage
- PR #1357: Run benchmarks multiple times for CI
- PR #1382: ARIMA optimization: move functions to C++ side
- PR #1392: Updated RF code to reduce duplication of the code
- PR #1444: UCX listener running in its own isolated thread
- PR #1445: Improved performance of FIL sparse trees
- PR #1431: Updated API docs
- PR #1441: Remove unused CUDA conda labels
- PR #1439: Match sklearn 0.22 default n_estimators for RF and fix test errors
- PR #1461: Add kneighbors to API docs

## Bug Fixes
- PR #1281: Making rng.h threadsafe
- PR #1212: Fix cmake git cloning always running configure in subprojects
- PR #1261: Fix comms build errors due to cuml++ include folder changes
- PR #1267: Update build.sh for recent change of building comms in main CMakeLists
- PR #1278: Removed incorrect overloaded instance of eigJacobi
- PR #1302: Updates for numba 0.46
- PR #1313: Updated the RF tests to set the seed and n_streams
- PR #1319: Using machineName arg passed in instead of default for ASV reporting
- PR #1326: Fix illegal memory access in make_regression (bounds issue)
- PR #1330: Fix C++ unit test utils for better handling of differences near zero
- PR #1342: Fix to prevent memory leakage in Lasso and ElasticNet
- PR #1337: Fix k-means init from preset cluster centers
- PR #1354: Fix SVM gamma=scale implementation
- PR #1344: Change other solver based methods to create solver object in init
- PR #1373: Fixing a few small bugs in make_blobs and adding asserts to pytests
- PR #1361: Improve SMO error handling
- PR #1384: Lower expectations on batched matrix tests to prevent CI failures
- PR #1380: Fix memory leaks in ARIMA
- PR #1391: Lower expectations on batched matrix tests even more
- PR #1394: Warning added in svd for cuda version 10.1
- PR #1407: Resolved RF predict issues and updated RF docstring
- PR #1401: Patch for lbfgs solver for logistic regression with no l1 penalty
- PR #1416: train_test_split numba and rmm device_array output bugfix
- PR #1419: UMAP pickle tests are using wrong n_neighbors value for trustworthiness
- PR #1438: KNN Classifier to properly return Dataframe with Dataframe input
- PR #1425: Deprecate seed and use random_state similar to Scikit-learn in train_test_split
- PR #1458: Add joblib as an explicit requirement
- PR #1474: Defer knn mnmg to 0.12 nightly builds and disable ucx-py dependency

# cuML 0.10.0 (16 Oct 2019)

## New Features
- PR #1148: C++ benchmark tool for c++/CUDA code inside cuML
- PR #1071: Selective eigen solver of cuSolver
- PR #1073: Updating RF wrappers to use FIL for GPU accelerated prediction
- PR #1104: CUDA 10.1 support
- PR #1113: prims: new batched make-symmetric-matrix primitive
- PR #1112: prims: new batched-gemv primitive
- PR #855: Added benchmark tools
- PR #1149 Add YYMMDD to version tag for nightly conda packages
- PR #892: General Gram matrices prim
- PR #912: Support Vector Machine
- PR #1274: Updated the RF score function to use GPU predict

## Improvements
- PR #961: High Peformance RF; HIST algo
- PR #1028: Dockerfile updates after dir restructure. Conda env yaml to add statsmodels as a dependency
- PR #1047: Consistent OPG interface for kmeans, based on internal libcumlprims update
- PR #763: Add examples to train_test_split documentation
- PR #1093: Unified inference kernels for different FIL algorithms
- PR #1076: Paying off some UMAP / Spectral tech debt.
- PR #1086: Ensure RegressorMixin scorer uses device arrays
- PR #1110: Adding tests to use default values of parameters of the models
- PR #1108: input_to_host_array function in input_utils for input processing to host arrays
- PR #1114: K-means: Exposing useful params, removing unused params, proxying params in Dask
- PR #1138: Implementing ANY_RANK semantics on irecv
- PR #1142: prims: expose separate InType and OutType for unaryOp and binaryOp
- PR #1115: Moving dask_make_blobs to cuml.dask.datasets. Adding conversion to dask.DataFrame
- PR #1136: CUDA 10.1 CI updates
- PR #1135: K-means: add boundary cases for kmeans||, support finer control with convergence
- PR #1163: Some more correctness improvements. Better verbose printing
- PR #1165: Adding except + in all remaining cython
- PR #1186: Using LocalCUDACluster Pytest fixture
- PR #1173: Docs: Barnes Hut TSNE documentation
- PR #1176: Use new RMM API based on Cython
- PR #1219: Adding custom bench_func and verbose logging to cuml.benchmark
- PR #1247: Improved MNMG RF error checking

## Bug Fixes

- PR #1231: RF respect number of cuda streams from cuml handle
- PR #1230: Rf bugfix memleak in regression
- PR #1208: compile dbscan bug
- PR #1016: Use correct libcumlprims version in GPU CI
- PR #1040: Update version of numba in development conda yaml files
- PR #1043: Updates to accomodate cuDF python code reorganization
- PR #1044: Remove nvidia driver installation from ci/cpu/build.sh
- PR #991: Barnes Hut TSNE Memory Issue Fixes
- PR #1075: Pinning Dask version for consistent CI results
- PR #990: Barnes Hut TSNE Memory Issue Fixes
- PR #1066: Using proper set of workers to destroy nccl comms
- PR #1072: Remove pip requirements and setup
- PR #1074: Fix flake8 CI style check
- PR #1087: Accuracy improvement for sqrt/log in RF max_feature
- PR #1088: Change straggling numba python allocations to use RMM
- PR #1106: Pinning Distributed version to match Dask for consistent CI results
- PR #1116: TSNE CUDA 10.1 Bug Fixes
- PR #1132: DBSCAN Batching Bug Fix
- PR #1162: DASK RF random seed bug fix
- PR #1164: Fix check_dtype arg handling for input_to_dev_array
- PR #1171: SVM prediction bug fix
- PR #1177: Update dask and distributed to 2.5
- PR #1204: Fix SVM crash on Turing
- PR #1199: Replaced sprintf() with snprintf() in THROW()
- PR #1205: Update dask-cuda in yml envs
- PR #1211: Fixing Dask k-means transform bug and adding test
- PR #1236: Improve fix for SMO solvers potential crash on Turing
- PR #1251: Disable compiler optimization for CUDA 10.1 for distance prims
- PR #1260: Small bugfix for major conversion in input_utils
- PR #1276: Fix float64 prediction crash in test_random_forest

# cuML 0.9.0 (21 Aug 2019)

## New Features

- PR #894: Convert RF to treelite format
- PR #826: Jones transformation of params for ARIMA models timeSeries ml-prim
- PR #697: Silhouette Score metric ml-prim
- PR #674: KL Divergence metric ml-prim
- PR #787: homogeneity, completeness and v-measure metrics ml-prim
- PR #711: Mutual Information metric ml-prim
- PR #724: Entropy metric ml-prim
- PR #766: Expose score method based on inertia for KMeans
- PR #823: prims: cluster dispersion metric
- PR #816: Added inverse_transform() for LabelEncoder
- PR #789: prims: sampling without replacement
- PR #813: prims: Col major istance prim
- PR #635: Random Forest & Decision Tree Regression (Single-GPU)
- PR #819: Forest Inferencing Library (FIL)
- PR #829: C++: enable nvtx ranges
- PR #835: Holt-Winters algorithm
- PR #837: treelite for decision forest exchange format
- PR #871: Wrapper for FIL
- PR #870: make_blobs python function
- PR #881: wrappers for accuracy_score and adjusted_rand_score functions
- PR #840: Dask RF classification and regression
- PR #870: make_blobs python function
- PR #879: import of treelite models to FIL
- PR #892: General Gram matrices prim
- PR #883: Adding MNMG Kmeans
- PR #930: Dask RF
- PR #882: TSNE - T-Distributed Stochastic Neighbourhood Embedding
- PR #624: Internals API & Graph Based Dimensionality Reductions Callback
- PR #926: Wrapper for FIL
- PR #994: Adding MPI comm impl for testing / benchmarking MNMG CUDA
- PR #960: Enable using libcumlprims for MG algorithms/prims

## Improvements
- PR #822: build: build.sh update to club all make targets together
- PR #807: Added development conda yml files
- PR #840: Require cmake >= 3.14
- PR #832: Stateless Decision Tree and Random Forest API
- PR #857: Small modifications to comms for utilizing IB w/ Dask
- PR #851: Random forest Stateless API wrappers
- PR #865: High Performance RF
- PR #895: Pretty prints arguments!
- PR #920: Add an empty marker kernel for tracing purposes
- PR #915: syncStream added to cumlCommunicator
- PR #922: Random Forest support in FIL
- PR #911: Update headers to credit CannyLabs BH TSNE implementation
- PR #918: Streamline CUDA_REL environment variable
- PR #924: kmeans: updated APIs to be stateless, refactored code for mnmg support
- PR #950: global_bias support in FIL
- PR #773: Significant improvements to input checking of all classes and common input API for Python
- PR #957: Adding docs to RF & KMeans MNMG. Small fixes for release
- PR #965: Making dask-ml a hard dependency
- PR #976: Update api.rst for new 0.9 classes
- PR #973: Use cudaDeviceGetAttribute instead of relying on cudaDeviceProp object being passed
- PR #978: Update README for 0.9
- PR #1009: Fix references to notebooks-contrib
- PR #1015: Ability to control the number of internal streams in cumlHandle_impl via cumlHandle
- PR #1175: Add more modules to docs ToC

## Bug Fixes

- PR #923: Fix misshapen level/trend/season HoltWinters output
- PR #831: Update conda package dependencies to cudf 0.9
- PR #772: Add missing cython headers to SGD and CD
- PR #849: PCA no attribute trans_input_ transform bug fix
- PR #869: Removing incorrect information from KNN Docs
- PR #885: libclang installation fix for GPUCI
- PR #896: Fix typo in comms build instructions
- PR #921: Fix build scripts using incorrect cudf version
- PR #928: TSNE Stability Adjustments
- PR #934: Cache cudaDeviceProp in cumlHandle for perf reasons
- PR #932: Change default param value for RF classifier
- PR #949: Fix dtype conversion tests for unsupported cudf dtypes
- PR #908: Fix local build generated file ownerships
- PR #983: Change RF max_depth default to 16
- PR #987: Change default values for knn
- PR #988: Switch to exact tsne
- PR #991: Cleanup python code in cuml.dask.cluster
- PR #996: ucx_initialized being properly set in CommsContext
- PR #1007: Throws a well defined error when mutigpu is not enabled
- PR #1018: Hint location of nccl in build.sh for CI
- PR #1022: Using random_state to make K-Means MNMG tests deterministic
- PR #1034: Fix typos and formatting issues in RF docs
- PR #1052: Fix the rows_sample dtype to float

# cuML 0.8.0 (27 June 2019)

## New Features

- PR #652: Adjusted Rand Index metric ml-prim
- PR #679: Class label manipulation ml-prim
- PR #636: Rand Index metric ml-prim
- PR #515: Added Random Projection feature
- PR #504: Contingency matrix ml-prim
- PR #644: Add train_test_split utility for cuDF dataframes
- PR #612: Allow Cuda Array Interface, Numba inputs and input code refactor
- PR #641: C: Separate C-wrapper library build to generate libcuml.so
- PR #631: Add nvcategory based ordinal label encoder
- PR #681: Add MBSGDClassifier and MBSGDRegressor classes around SGD
- PR #705: Quasi Newton solver and LogisticRegression Python classes
- PR #670: Add test skipping functionality to build.sh
- PR #678: Random Forest Python class
- PR #684: prims: make_blobs primitive
- PR #673: prims: reduce cols by key primitive
- PR #812: Add cuML Communications API & consolidate Dask cuML

## Improvements

- PR #597: C++ cuML and ml-prims folder refactor
- PR #590: QN Recover from numeric errors
- PR #482: Introduce cumlHandle for pca and tsvd
- PR #573: Remove use of unnecessary cuDF column and series copies
- PR #601: Cython PEP8 cleanup and CI integration
- PR #596: Introduce cumlHandle for ols and ridge
- PR #579: Introduce cumlHandle for cd and sgd, and propagate C++ errors in cython level for cd and sgd
- PR #604: Adding cumlHandle to kNN, spectral methods, and UMAP
- PR #616: Enable clang-format for enforcing coding style
- PR #618: CI: Enable copyright header checks
- PR #622: Updated to use 0.8 dependencies
- PR #626: Added build.sh script, updated CI scripts and documentation
- PR #633: build: Auto-detection of GPU_ARCHS during cmake
- PR #650: Moving brute force kNN to prims. Creating stateless kNN API.
- PR #662: C++: Bulk clang-format updates
- PR #671: Added pickle pytests and correct pickling of Base class
- PR #675: atomicMin/Max(float, double) with integer atomics and bit flipping
- PR #677: build: 'deep-clean' to build.sh to clean faiss build as well
- PR #683: Use stateless c++ API in KNN so that it can be pickled properly
- PR #686: Use stateless c++ API in UMAP so that it can be pickled properly
- PR #695: prims: Refactor pairwise distance
- PR #707: Added stress test and updated documentation for RF
- PR #701: Added emacs temporary file patterns to .gitignore
- PR #606: C++: Added tests for host_buffer and improved device_buffer and host_buffer implementation
- PR #726: Updated RF docs and stress test
- PR #730: Update README and RF docs for 0.8
- PR #744: Random projections generating binomial on device. Fixing tests.
- PR #741: Update API docs for 0.8
- PR #754: Pickling of UMAP/KNN
- PR #753: Made PCA and TSVD picklable
- PR #746: LogisticRegression and QN API docstrings
- PR #820: Updating DEVELOPER GUIDE threading guidelines

## Bug Fixes
- PR #584: Added missing virtual destructor to deviceAllocator and hostAllocator
- PR #620: C++: Removed old unit-test files in ml-prims
- PR #627: C++: Fixed dbscan crash issue filed in 613
- PR #640: Remove setuptools from conda run dependency
- PR #646: Update link in contributing.md
- PR #649: Bug fix to LinAlg::reduce_rows_by_key prim filed in issue #648
- PR #666: fixes to gitutils.py to resolve both string decode and handling of uncommitted files
- PR #676: Fix template parameters in `bernoulli()` implementation.
- PR #685: Make CuPy optional to avoid nccl conda package conflicts
- PR #687: prims: updated tolerance for reduce_cols_by_key unit-tests
- PR #689: Removing extra prints from NearestNeighbors cython
- PR #718: Bug fix for DBSCAN and increasing batch size of sgd
- PR #719: Adding additional checks for dtype of the data
- PR #736: Bug fix for RF wrapper and .cu print function
- PR #547: Fixed issue if C++ compiler is specified via CXX during configure.
- PR #759: Configure Sphinx to render params correctly
- PR #762: Apply threshold to remove flakiness of UMAP tests.
- PR #768: Fixing memory bug from stateless refactor
- PR #782: Nearest neighbors checking properly whether memory should be freed
- PR #783: UMAP was using wrong size for knn computation
- PR #776: Hotfix for self.variables in RF
- PR #777: Fix numpy input bug
- PR #784: Fix jit of shuffle_idx python function
- PR #790: Fix rows_sample input type for RF
- PR #793: Fix for dtype conversion utility for numba arrays without cupy installed
- PR #806: Add a seed for sklearn model in RF test file
- PR #843: Rf quantile fix

# cuML 0.7.0 (10 May 2019)

## New Features

- PR #405: Quasi-Newton GLM Solvers
- PR #277: Add row- and column-wise weighted mean primitive
- PR #424: Add a grid-sync struct for inter-block synchronization
- PR #430: Add R-Squared Score to ml primitives
- PR #463: Add matrix gather to ml primitives
- PR #435: Expose cumlhandle in cython + developer guide
- PR #455: Remove default-stream arguement across ml-prims and cuML
- PR #375: cuml cpp shared library renamed to libcuml++.so
- PR #460: Random Forest & Decision Trees (Single-GPU, Classification)
- PR #491: Add doxygen build target for ml-prims
- PR #505: Add R-Squared Score to python interface
- PR #507: Add coordinate descent for lasso and elastic-net
- PR #511: Add a minmax ml-prim
- PR #516: Added Trustworthiness score feature
- PR #520: Add local build script to mimic gpuCI
- PR #503: Add column-wise matrix sort primitive
- PR #525: Add docs build script to cuML
- PR #528: Remove current KMeans and replace it with a new single GPU implementation built using ML primitives

## Improvements

- PR #481: Refactoring Quasi-Newton to use cumlHandle
- PR #467: Added validity check on cumlHandle_t
- PR #461: Rewrote permute and added column major version
- PR #440: README updates
- PR #295: Improve build-time and the interface e.g., enable bool-OutType, for distance()
- PR #390: Update docs version
- PR #272: Add stream parameters to cublas and cusolver wrapper functions
- PR #447: Added building and running mlprims tests to CI
- PR #445: Lower dbscan memory usage by computing adjacency matrix directly
- PR #431: Add support for fancy iterator input types to LinAlg::reduce_rows_by_key
- PR #394: Introducing cumlHandle API to dbscan and add example
- PR #500: Added CI check for black listed CUDA Runtime API calls
- PR #475: exposing cumlHandle for dbscan from python-side
- PR #395: Edited the CONTRIBUTING.md file
- PR #407: Test files to run stress, correctness and unit tests for cuml algos
- PR #512: generic copy method for copying buffers between device/host
- PR #533: Add cudatoolkit conda dependency
- PR #524: Use cmake find blas and find lapack to pass configure options to faiss
- PR #527: Added notes on UMAP differences from reference implementation
- PR #540: Use latest release version in update-version CI script
- PR #552: Re-enable assert in kmeans tests with xfail as needed
- PR #581: Add shared memory fast col major to row major function back with bound checks
- PR #592: More efficient matrix copy/reverse methods
- PR #721: Added pickle tests for DBSCAN and Random Projections

## Bug Fixes

- PR #334: Fixed segfault in `ML::cumlHandle_impl::destroyResources`
- PR #349: Developer guide clarifications for cumlHandle and cumlHandle_impl
- PR #398: Fix CI scripts to allow nightlies to be uploaded
- PR #399: Skip PCA tests to allow CI to run with driver 418
- PR #422: Issue in the PCA tests was solved and CI can run with driver 418
- PR #409: Add entry to gitmodules to ignore build artifacts
- PR #412: Fix for svdQR function in ml-prims
- PR #438: Code that depended on FAISS was building everytime.
- PR #358: Fixed an issue when switching streams on MLCommon::device_buffer and MLCommon::host_buffer
- PR #434: Fixing bug in CSR tests
- PR #443: Remove defaults channel from ci scripts
- PR #384: 64b index arithmetic updates to the kernels inside ml-prims
- PR #459: Fix for runtime library path of pip package
- PR #464: Fix for C++11 destructor warning in qn
- PR #466: Add support for column-major in LinAlg::*Norm methods
- PR #465: Fixing deadlock issue in GridSync due to consecutive sync calls
- PR #468: Fix dbscan example build failure
- PR #470: Fix resource leakage in Kalman filter python wrapper
- PR #473: Fix gather ml-prim test for change in rng uniform API
- PR #477: Fixes default stream initialization in cumlHandle
- PR #480: Replaced qn_fit() declaration with #include of file containing definition to fix linker error
- PR #495: Update cuDF and RMM versions in GPU ci test scripts
- PR #499: DEVELOPER_GUIDE.md: fixed links and clarified ML::detail::streamSyncer example
- PR #506: Re enable ml-prim tests in CI
- PR #508: Fix for an error with default argument in LinAlg::meanSquaredError
- PR #519: README.md Updates and adding BUILD.md back
- PR #526: Fix the issue of wrong results when fit and transform of PCA are called separately
- PR #531: Fixing missing arguments in updateDevice() for RF
- PR #543: Exposing dbscan batch size through cython API and fixing broken batching
- PR #551: Made use of ZLIB_LIBRARIES consistent between ml_test and ml_mg_test
- PR #557: Modified CI script to run cuML tests before building mlprims and removed lapack flag
- PR #578: Updated Readme.md to add lasso and elastic-net
- PR #580: Fixing cython garbage collection bug in KNN
- PR #577: Use find libz in prims cmake
- PR #594: fixed cuda-memcheck mean_center test failures


# cuML 0.6.1 (09 Apr 2019)

## Bug Fixes

- PR #462 Runtime library path fix for cuML pip package


# cuML 0.6.0 (22 Mar 2019)

## New Features

- PR #249: Single GPU Stochastic Gradient Descent for linear regression, logistic regression, and linear svm with L1, L2, and elastic-net penalties.
- PR #247: Added "proper" CUDA API to cuML
- PR #235: NearestNeighbors MG Support
- PR #261: UMAP Algorithm
- PR #290: NearestNeighbors numpy MG Support
- PR #303: Reusable spectral embedding / clustering
- PR #325: Initial support for single process multi-GPU OLS and tSVD
- PR #271: Initial support for hyperparameter optimization with dask for many models

## Improvements

- PR #144: Dockerfile update and docs for LinearRegression and Kalman Filter.
- PR #168: Add /ci/gpu/build.sh file to cuML
- PR #167: Integrating full-n-final ml-prims repo inside cuml
- PR #198: (ml-prims) Removal of *MG calls + fixed a bug in permute method
- PR #194: Added new ml-prims for supporting LASSO regression.
- PR #114: Building faiss C++ api into libcuml
- PR #64: Using FAISS C++ API in cuML and exposing bindings through cython
- PR #208: Issue ml-common-3: Math.h: swap thrust::for_each with binaryOp,unaryOp
- PR #224: Improve doc strings for readable rendering with readthedocs
- PR #209: Simplify README.md, move build instructions to BUILD.md
- PR #218: Fix RNG to use given seed and adjust RNG test tolerances.
- PR #225: Support for generating random integers
- PR #215: Refactored LinAlg::norm to Stats::rowNorm and added Stats::colNorm
- PR #234: Support for custom output type and passing index value to main_op in *Reduction kernels
- PR #230: Refactored the cuda_utils header
- PR #236: Refactored cuml python package structure to be more sklearn like
- PR #232: Added reduce_rows_by_key
- PR #246: Support for 2 vectors in the matrix vector operator
- PR #244: Fix for single GPU OLS and Ridge to support one column training data
- PR #271: Added get_params and set_params functions for linear and ridge regression
- PR #253: Fix for issue #250-reduce_rows_by_key failed memcheck for small nkeys
- PR #269: LinearRegression, Ridge Python docs update and cleaning
- PR #322: set_params updated
- PR #237: Update build instructions
- PR #275: Kmeans use of faster gpu_matrix
- PR #288: Add n_neighbors to NearestNeighbors constructor
- PR #302: Added FutureWarning for deprecation of current kmeans algorithm
- PR #312: Last minute cleanup before release
- PR #315: Documentation updating and enhancements
- PR #330: Added ignored argument to pca.fit_transform to map to sklearn's implemenation
- PR #342: Change default ABI to ON
- PR #572: Pulling DBSCAN components into reusable primitives


## Bug Fixes

- PR #193: Fix AttributeError in PCA and TSVD
- PR #211: Fixing inconsistent use of proper batch size calculation in DBSCAN
- PR #202: Adding back ability for users to define their own BLAS
- PR #201: Pass CMAKE CUDA path to faiss/configure script
- PR #200 Avoid using numpy via cimport in KNN
- PR #228: Bug fix: LinAlg::unaryOp with 0-length input
- PR #279: Removing faiss-gpu references in README
- PR #321: Fix release script typo
- PR #327: Update conda requirements for version 0.6 requirements
- PR #352: Correctly calculating numpy chunk sizing for kNN
- PR #345: Run python import as part of package build to trigger compilation
- PR #347: Lowering memory usage of kNN.
- PR #355: Fixing issues with very large numpy inputs to SPMG OLS and tSVD.
- PR #357: Removing FAISS requirement from README
- PR #362: Fix for matVecOp crashing on large input sizes
- PR #366: Index arithmetic issue fix with TxN_t class
- PR #376: Disabled kmeans tests since they are currently too sensitive (see #71)
- PR #380: Allow arbitrary data size on ingress for numba_utils.row_matrix
- PR #385: Fix for long import cuml time in containers and fix for setup_pip
- PR #630: Fixing a missing kneighbors in nearest neighbors python proxy

# cuML 0.5.1 (05 Feb 2019)

## Bug Fixes

- PR #189 Avoid using numpy via cimport to prevent ABI issues in Cython compilation


# cuML 0.5.0 (28 Jan 2019)

## New Features

- PR #66: OLS Linear Regression
- PR #44: Distance calculation ML primitives
- PR #69: Ridge (L2 Regularized) Linear Regression
- PR #103: Linear Kalman Filter
- PR #117: Pip install support
- PR #64: Device to device support from cuML device pointers into FAISS

## Improvements

- PR #56: Make OpenMP optional for building
- PR #67: Github issue templates
- PR #44: Refactored DBSCAN to use ML primitives
- PR #91: Pytest cleanup and sklearn toyset datasets based pytests for kmeans and dbscan
- PR #75: C++ example to use kmeans
- PR #117: Use cmake extension to find any zlib installed in system
- PR #94: Add cmake flag to set ABI compatibility
- PR #139: Move thirdparty submodules to root and add symlinks to new locations
- PR #151: Replace TravisCI testing and conda pkg builds with gpuCI
- PR #164: Add numba kernel for faster column to row major transform
- PR #114: Adding FAISS to cuml build

## Bug Fixes

- PR #48: CUDA 10 compilation warnings fix
- PR #51: Fixes to Dockerfile and docs for new build system
- PR #72: Fixes for GCC 7
- PR #96: Fix for kmeans stack overflow with high number of clusters
- PR #105: Fix for AttributeError in kmeans fit method
- PR #113: Removed old  glm python/cython files
- PR #118: Fix for AttributeError in kmeans predict method
- PR #125: Remove randomized solver option from PCA python bindings


# cuML 0.4.0 (05 Dec 2018)

## New Features

## Improvements

- PR #42: New build system: separation of libcuml.so and cuml python package
- PR #43: Added changelog.md

## Bug Fixes


# cuML 0.3.0 (30 Nov 2018)

## New Features

- PR #33: Added ability to call cuML algorithms using numpy arrays

## Improvements

- PR #24: Fix references of python package from cuML to cuml and start using versioneer for better versioning
- PR #40: Added support for refactored cuDF 0.3.0, updated Conda files
- PR #33: Major python test cleaning, all tests pass with cuDF 0.2.0 and 0.3.0. Preparation for new build system
- PR #34: Updated batch count calculation logic in DBSCAN
- PR #35: Beginning of DBSCAN refactor to use cuML mlprims and general improvements

## Bug Fixes

- PR #30: Fixed batch size bug in DBSCAN that caused crash. Also fixed various locations for potential integer overflows
- PR #28: Fix readthedocs build documentation
- PR #29: Fix pytests for cuml name change from cuML
- PR #33: Fixed memory bug that would cause segmentation faults due to numba releasing memory before it was used. Also fixed row major/column major bugs for different algorithms
- PR #36: Fix kmeans gtest to use device data
- PR #38: cuda\_free bug removed that caused google tests to sometimes pass and sometimes fail randomly
- PR #39: Updated cmake to correctly link with CUDA libraries, add CUDA runtime linking and include source files in compile target

# cuML 0.2.0 (02 Nov 2018)

## New Features

- PR #11: Kmeans algorithm added
- PR #7: FAISS KNN wrapper added
- PR #21: Added Conda install support

## Improvements

- PR #15: Added compatibility with cuDF (from prior pyGDF)
- PR #13: Added FAISS to Dockerfile
- PR #21: Added TravisCI build system for CI and Conda builds

## Bug Fixes

- PR #4: Fixed explained variance bug in TSVD
- PR #5: Notebook bug fixes and updated results


# cuML 0.1.0

Initial release including PCA, TSVD, DBSCAN, ml-prims and cython wrappers<|MERGE_RESOLUTION|>--- conflicted
+++ resolved
@@ -26,14 +26,11 @@
 - PR #2053: Introduce verbosity level in C++ layer instead of boolean `verbose` flag
 - PR #2047: Make internal streams non-blocking w.r.t. NULL stream
 - PR #2058: Use CumlArray in Random Projection
-<<<<<<< HEAD
-- PR #1883: Use CumlArray in ARIMA
-=======
 - PR #2015: Renaming .h to .cuh in solver, dbscan and svm
 - PR #2080: Improved import of sparse FIL forests from treelite
 - PR #2090: Upgrade C++ build to C++14 standard
 - PR #2089: CI: enabled cuda-memcheck on ml-prims unit-tests during nightly build
->>>>>>> a9846960
+- PR #1883: Use CumlArray in ARIMA
 
 ## Bug Fixes
 - PR #1939: Fix syntax error in cuml.common.array
