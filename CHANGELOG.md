--- conflicted
+++ resolved
@@ -8,11 +8,8 @@
 - PR #641: C: Separate C-wrapper library build to generate libcuml.so
 - PR #631: Add nvcategory based ordinal label encoder
 - PR #670 Add test skipping functionality to build.sh
-<<<<<<< HEAD
 - PR #681 Add wrappers MBSGDClassifier and MBSGDRegressor around SGD
-=======
 - PR #673: prims: reduce cols by key primitive
->>>>>>> 88735d99
 
 ## Improvements
 
