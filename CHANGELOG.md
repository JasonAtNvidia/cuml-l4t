# cuML 0.8.0 (Date TBD)

## New Features
- PR #636: Rand Index metric ml-prim
- PR #515: Added Random Projection feature
- PR #504: Contingency matrix ml-prim
- PR #612: Allow Cuda Array Interface, Numba inputs and input code refactor
- PR #641: C: Separate C-wrapper library build to generate libcuml.so
- PR #631: Add nvcategory based ordinal label encoder
- PR #670: Add test skipping functionality to build.sh
- PR #678: Added Random Forest wrapper
- PR #684: prims: make_blobs primitive
- PR #673: prims: reduce cols by key primitive

## Improvements

- PR #597: C++ cuML and ml-prims folder refactor
- PR #590: QN Recover from numeric errors
- PR #482: Introduce cumlHandle for pca and tsvd
- PR #573: Remove use of unnecessary cuDF column and series copies
- PR #601: Cython PEP8 cleanup and CI integration
- PR #596: Introduce cumlHandle for ols and ridge
- PR #579: Introduce cumlHandle for cd and sgd, and propagate C++ errors in cython level for cd and sgd
- PR #604: Adding cumlHandle to kNN, spectral methods, and UMAP
- PR #616: Enable clang-format for enforcing coding style
- PR #618: CI: Enable copyright header checks
- PR #622: Updated to use 0.8 dependencies
- PR #626: Added build.sh script, updated CI scripts and documentation
- PR #633: build: Auto-detection of GPU_ARCHS during cmake
- PR #650: Moving brute force kNN to prims. Creating stateless kNN API. 
- PR #662: C++: Bulk clang-format updates
- PR #671: Added pickle pytests and correct pickling of Base class
<<<<<<< HEAD
- PR #675: atomicMin/Max(float, double) with integer atomics and bit flipping
=======
- PR #677: build: 'deep-clean' to build.sh to clean faiss build as well
- PR #683: Use stateless c++ API in KNN so that it can be pickled properly
- PR #686: Use stateless c++ API in UMAP so that it can be pickled properly
>>>>>>> 3201b3f4

## Bug Fixes
- PR #584: Added missing virtual destructor to deviceAllocator and hostAllocator
- PR #620: C++: Removed old unit-test files in ml-prims
- PR #627: C++: Fixed dbscan crash issue filed in 613
- PR #640: Remove setuptools from conda run dependency
- PR #646: Update link in contributing.md
- PR #649: Bug fix to LinAlg::reduce_rows_by_key prim filed in issue #648
- PR #666: fixes to gitutils.py to resolve both string decode and handling of uncommitted files
- PR #676: Fix template parameters in `bernoulli()` implementation.
- PR #687: prims: updated tolerance for reduce_cols_by_key unit-tests
- PR #689: Removing extra prints from NearestNeighbors cython

# cuML 0.7.0 (10 May 2019)

## New Features

- PR #405: Quasi-Newton GLM Solvers
- PR #277: Add row- and column-wise weighted mean primitive
- PR #424: Add a grid-sync struct for inter-block synchronization
- PR #430: Add R-Squared Score to ml primitives
- PR #463: Add matrix gather to ml primitives
- PR #435: Expose cumlhandle in cython + developer guide
- PR #455: Remove default-stream arguement across ml-prims and cuML
- PR #375: cuml cpp shared library renamed to libcuml++.so
- PR #460: Random Forest & Decision Trees (Single-GPU, Classification)
- PR #491: Add doxygen build target for ml-prims
- PR #505: Add R-Squared Score to python interface
- PR #507: Add coordinate descent for lasso and elastic-net
- PR #511: Add a minmax ml-prim
- PR #516: Added Trustworthiness score feature
- PR #520: Add local build script to mimic gpuCI
- PR #503: Add column-wise matrix sort primitive
- PR #525: Add docs build script to cuML
- PR #528: Remove current KMeans and replace it with a new single GPU implementation built using ML primitives

## Improvements

- PR #481: Refactoring Quasi-Newton to use cumlHandle
- PR #467: Added validity check on cumlHandle_t
- PR #461: Rewrote permute and added column major version
- PR #440: README updates
- PR #295: Improve build-time and the interface e.g., enable bool-OutType, for distance()
- PR #390: Update docs version
- PR #272: Add stream parameters to cublas and cusolver wrapper functions
- PR #447: Added building and running mlprims tests to CI
- PR #445: Lower dbscan memory usage by computing adjacency matrix directly
- PR #431: Add support for fancy iterator input types to LinAlg::reduce_rows_by_key
- PR #394: Introducing cumlHandle API to dbscan and add example
- PR #500: Added CI check for black listed CUDA Runtime API calls
- PR #475: exposing cumlHandle for dbscan from python-side
- PR #395: Edited the CONTRIBUTING.md file
- PR #407: Test files to run stress, correctness and unit tests for cuml algos
- PR #512: generic copy method for copying buffers between device/host
- PR #533: Add cudatoolkit conda dependency
- PR #524: Use cmake find blas and find lapack to pass configure options to faiss
- PR #527: Added notes on UMAP differences from reference implementation
- PR #540: Use latest release version in update-version CI script
- PR #552: Re-enable assert in kmeans tests with xfail as needed
- PR #581: Add shared memory fast col major to row major function back with bound checks
- PR #592: More efficient matrix copy/reverse methods

## Bug Fixes

- PR #334: Fixed segfault in `ML::cumlHandle_impl::destroyResources`
- PR #349: Developer guide clarifications for cumlHandle and cumlHandle_impl
- PR #398: Fix CI scripts to allow nightlies to be uploaded
- PR #399: Skip PCA tests to allow CI to run with driver 418
- PR #422: Issue in the PCA tests was solved and CI can run with driver 418
- PR #409: Add entry to gitmodules to ignore build artifacts
- PR #412: Fix for svdQR function in ml-prims
- PR #438: Code that depended on FAISS was building everytime.
- PR #358: Fixed an issue when switching streams on MLCommon::device_buffer and MLCommon::host_buffer
- PR #434: Fixing bug in CSR tests
- PR #443: Remove defaults channel from ci scripts
- PR #384: 64b index arithmetic updates to the kernels inside ml-prims
- PR #459: Fix for runtime library path of pip package
- PR #464: Fix for C++11 destructor warning in qn
- PR #466: Add support for column-major in LinAlg::*Norm methods
- PR #465: Fixing deadlock issue in GridSync due to consecutive sync calls
- PR #468: Fix dbscan example build failure
- PR #470: Fix resource leakage in Kalman filter python wrapper
- PR #473: Fix gather ml-prim test for change in rng uniform API
- PR #477: Fixes default stream initialization in cumlHandle
- PR #480: Replaced qn_fit() declaration with #include of file containing definition to fix linker error
- PR #495: Update cuDF and RMM versions in GPU ci test scripts
- PR #499: DEVELOPER_GUIDE.md: fixed links and clarified ML::detail::streamSyncer example
- PR #506: Re enable ml-prim tests in CI
- PR #508: Fix for an error with default argument in LinAlg::meanSquaredError
- PR #519: README.md Updates and adding BUILD.md back
- PR #526: Fix the issue of wrong results when fit and transform of PCA are called separately
- PR #531: Fixing missing arguments in updateDevice() for RF
- PR #543: Exposing dbscan batch size through cython API and fixing broken batching
- PR #551: Made use of ZLIB_LIBRARIES consistent between ml_test and ml_mg_test
- PR #557: Modified CI script to run cuML tests before building mlprims and removed lapack flag
- PR #578: Updated Readme.md to add lasso and elastic-net
- PR #580: Fixing cython garbage collection bug in KNN
- PR #577: Use find libz in prims cmake
- PR #594: fixed cuda-memcheck mean_center test failures


# cuML 0.6.1 (09 Apr 2019)

## Bug Fixes

- PR #462 Runtime library path fix for cuML pip package


# cuML 0.6.0 (22 Mar 2019)

## New Features

- PR #249: Single GPU Stochastic Gradient Descent for linear regression, logistic regression, and linear svm with L1, L2, and elastic-net penalties.
- PR #247: Added "proper" CUDA API to cuML
- PR #235: NearestNeighbors MG Support
- PR #261: UMAP Algorithm
- PR #290: NearestNeighbors numpy MG Support
- PR #303: Reusable spectral embedding / clustering
- PR #325: Initial support for single process multi-GPU OLS and tSVD
- PR #271: Initial support for hyperparameter optimization with dask for many models

## Improvements

- PR #144: Dockerfile update and docs for LinearRegression and Kalman Filter.
- PR #168: Add /ci/gpu/build.sh file to cuML
- PR #167: Integrating full-n-final ml-prims repo inside cuml
- PR #198: (ml-prims) Removal of *MG calls + fixed a bug in permute method
- PR #194: Added new ml-prims for supporting LASSO regression.
- PR #114: Building faiss C++ api into libcuml
- PR #64: Using FAISS C++ API in cuML and exposing bindings through cython
- PR #208: Issue ml-common-3: Math.h: swap thrust::for_each with binaryOp,unaryOp
- PR #224: Improve doc strings for readable rendering with readthedocs
- PR #209: Simplify README.md, move build instructions to BUILD.md
- PR #218: Fix RNG to use given seed and adjust RNG test tolerances.
- PR #225: Support for generating random integers
- PR #215: Refactored LinAlg::norm to Stats::rowNorm and added Stats::colNorm
- PR #234: Support for custom output type and passing index value to main_op in *Reduction kernels
- PR #230: Refactored the cuda_utils header
- PR #236: Refactored cuml python package structure to be more sklearn like
- PR #232: Added reduce_rows_by_key
- PR #246: Support for 2 vectors in the matrix vector operator
- PR #244: Fix for single GPU OLS and Ridge to support one column training data
- PR #271: Added get_params and set_params functions for linear and ridge regression
- PR #253: Fix for issue #250-reduce_rows_by_key failed memcheck for small nkeys
- PR #269: LinearRegression, Ridge Python docs update and cleaning
- PR #322: set_params updated
- PR #237: Update build instructions
- PR #275: Kmeans use of faster gpu_matrix
- PR #288: Add n_neighbors to NearestNeighbors constructor
- PR #302: Added FutureWarning for deprecation of current kmeans algorithm
- PR #312: Last minute cleanup before release
- PR #315: Documentation updating and enhancements
- PR #330: Added ignored argument to pca.fit_transform to map to sklearn's implemenation
- PR #342: Change default ABI to ON
- PR #572: Pulling DBSCAN components into reusable primitives


## Bug Fixes

- PR #193: Fix AttributeError in PCA and TSVD
- PR #211: Fixing inconsistent use of proper batch size calculation in DBSCAN
- PR #202: Adding back ability for users to define their own BLAS
- PR #201: Pass CMAKE CUDA path to faiss/configure script
- PR #200 Avoid using numpy via cimport in KNN
- PR #228: Bug fix: LinAlg::unaryOp with 0-length input
- PR #279: Removing faiss-gpu references in README
- PR #321: Fix release script typo
- PR #327: Update conda requirements for version 0.6 requirements
- PR #352: Correctly calculating numpy chunk sizing for kNN
- PR #345: Run python import as part of package build to trigger compilation
- PR #347: Lowering memory usage of kNN.
- PR #355: Fixing issues with very large numpy inputs to SPMG OLS and tSVD.
- PR #357: Removing FAISS requirement from README
- PR #362: Fix for matVecOp crashing on large input sizes
- PR #366: Index arithmetic issue fix with TxN_t class
- PR #376: Disabled kmeans tests since they are currently too sensitive (see #71)
- PR #380: Allow arbitrary data size on ingress for numba_utils.row_matrix
- PR #385: Fix for long import cuml time in containers and fix for setup_pip
- PR #630: Fixing a missing kneighbors in nearest neighbors python proxy

# cuML 0.5.1 (05 Feb 2019)

## Bug Fixes

- PR #189 Avoid using numpy via cimport to prevent ABI issues in Cython compilation


# cuML 0.5.0 (28 Jan 2019)

## New Features

- PR #66: OLS Linear Regression
- PR #44: Distance calculation ML primitives
- PR #69: Ridge (L2 Regularized) Linear Regression
- PR #103: Linear Kalman Filter
- PR #117: Pip install support
- PR #64: Device to device support from cuML device pointers into FAISS

## Improvements

- PR #56: Make OpenMP optional for building
- PR #67: Github issue templates
- PR #44: Refactored DBSCAN to use ML primitives
- PR #91: Pytest cleanup and sklearn toyset datasets based pytests for kmeans and dbscan
- PR #75: C++ example to use kmeans
- PR #117: Use cmake extension to find any zlib installed in system
- PR #94: Add cmake flag to set ABI compatibility
- PR #139: Move thirdparty submodules to root and add symlinks to new locations
- PR #151: Replace TravisCI testing and conda pkg builds with gpuCI
- PR #164: Add numba kernel for faster column to row major transform
- PR #114: Adding FAISS to cuml build

## Bug Fixes

- PR #48: CUDA 10 compilation warnings fix
- PR #51: Fixes to Dockerfile and docs for new build system
- PR #72: Fixes for GCC 7
- PR #96: Fix for kmeans stack overflow with high number of clusters
- PR #105: Fix for AttributeError in kmeans fit method
- PR #113: Removed old  glm python/cython files
- PR #118: Fix for AttributeError in kmeans predict method
- PR #125: Remove randomized solver option from PCA python bindings


# cuML 0.4.0 (05 Dec 2018)

## New Features

## Improvements

- PR #42: New build system: separation of libcuml.so and cuml python package
- PR #43: Added changelog.md

## Bug Fixes


# cuML 0.3.0 (30 Nov 2018)

## New Features

- PR #33: Added ability to call cuML algorithms using numpy arrays

## Improvements

- PR #24: Fix references of python package from cuML to cuml and start using versioneer for better versioning
- PR #40: Added support for refactored cuDF 0.3.0, updated Conda files
- PR #33: Major python test cleaning, all tests pass with cuDF 0.2.0 and 0.3.0. Preparation for new build system
- PR #34: Updated batch count calculation logic in DBSCAN
- PR #35: Beginning of DBSCAN refactor to use cuML mlprims and general improvements

## Bug Fixes

- PR #30: Fixed batch size bug in DBSCAN that caused crash. Also fixed various locations for potential integer overflows
- PR #28: Fix readthedocs build documentation
- PR #29: Fix pytests for cuml name change from cuML
- PR #33: Fixed memory bug that would cause segmentation faults due to numba releasing memory before it was used. Also fixed row major/column major bugs for different algorithms
- PR #36: Fix kmeans gtest to use device data
- PR #38: cuda\_free bug removed that caused google tests to sometimes pass and sometimes fail randomly
- PR #39: Updated cmake to correctly link with CUDA libraries, add CUDA runtime linking and include source files in compile target

# cuML 0.2.0 (02 Nov 2018)

## New Features

- PR #11: Kmeans algorithm added
- PR #7: FAISS KNN wrapper added
- PR #21: Added Conda install support

## Improvements

- PR #15: Added compatibility with cuDF (from prior pyGDF)
- PR #13: Added FAISS to Dockerfile
- PR #21: Added TravisCI build system for CI and Conda builds

## Bug Fixes

- PR #4: Fixed explained variance bug in TSVD
- PR #5: Notebook bug fixes and updated results


# cuML 0.1.0

Initial release including PCA, TSVD, DBSCAN, ml-prims and cython wrappers<|MERGE_RESOLUTION|>--- conflicted
+++ resolved
@@ -30,13 +30,10 @@
 - PR #650: Moving brute force kNN to prims. Creating stateless kNN API. 
 - PR #662: C++: Bulk clang-format updates
 - PR #671: Added pickle pytests and correct pickling of Base class
-<<<<<<< HEAD
 - PR #675: atomicMin/Max(float, double) with integer atomics and bit flipping
-=======
 - PR #677: build: 'deep-clean' to build.sh to clean faiss build as well
 - PR #683: Use stateless c++ API in KNN so that it can be pickled properly
 - PR #686: Use stateless c++ API in UMAP so that it can be pickled properly
->>>>>>> 3201b3f4
 
 ## Bug Fixes
 - PR #584: Added missing virtual destructor to deviceAllocator and hostAllocator
