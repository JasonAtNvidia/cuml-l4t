# cuML 0.14.0 (Date TBD)

## New Features

## Improvements
- PR #1944: Support for dask_cudf.core.Series in _extract_partitions
- PR #1947: Cleaning up cmake
- PR #1927: Use Cython's `new_build_ext` (if available)
- PR #1946: Removed zlib dependency from cmake
<<<<<<< HEAD
- PR #1974: Reduce ARIMA testing time
=======
- PR #1984: Enable Ninja build
>>>>>>> a9640f86

## Bug Fixes
- PR #1939: Fix syntax error in cuml.common.array
- PR #1941: Remove c++ cuda flag that was getting duplicated in CMake
- PR #1971: python: Correctly honor --singlegpu option and CUML_BUILD_PATH env variable
- PR #1969: Update libcumlprims to 0.14
- PR #1973: Add missing mg files for setup.py --singlegpu flag

# cuML 0.13.0 (Date TBD)

## New Features
- PR #1777: Python bindings for entropy
- PR #1742: Mean squared error implementation with cupy
- PR #1766: Mean absolute error implementation with cupy
- PR #1766: Mean squared log error implementation with cupy
- PR #1635: cuML Array shim and configurable output added to cluster methods
- PR #1586: Seasonal ARIMA
- PR #1683: cuml.dask make_regression
- PR #1689: Add framework for cuML Dask serializers
- PR #1709: Add `decision_function()` and `predict_proba()` for LogisticRegression
- PR #1714: Add `print_env.sh` file to gather important environment details
- PR #1750: LinearRegression CumlArray for configurable output
- PR #1767: Single GPU decomposition models configurable output
- PR #1646: Using FIL to predict in MNMG RF
- PR #1778: Make cuML Handle picklable
- PR #1738: cuml.dask refactor beginning and dask array input option for OLS, Ridge and KMeans
- PR #1874: Add predict_proba function to RF classifier
- PR #1815: Adding KNN parameter to UMAP

## Improvements
- PR #1644: Add `predict_proba()` for FIL binary classifier
- PR #1620: Pickling tests now automatically finds all model classes inheriting from cuml.Base
- PR #1637: Update to newer treelite version with XGBoost 1.0 compatibility
- PR #1632: Fix MBSGD models inheritance, they now inherits from cuml.Base
- PR #1628: Remove submodules from cuML
- PR #1755: Expose the build_treelite function for python
- PR #1649: Add the fil_sparse_format variable option to RF API
- PR #1647: storage_type=AUTO uses SPARSE for large models
- PR #1668: Update the warning statement thrown in RF when the seed is set but n_streams is not 1
- PR #1662: use of direct cusparse calls for coo2csr, instead of depending on nvgraph
- PR #1747: C++: dbscan performance improvements and cleanup
- PR #1697: Making trustworthiness batchable and using proper workspace
- PR #1721: Improving UMAP pytests
- PR #1717: Call `rmm_cupy_allocator` for CuPy allocations
- PR #1718: Import `using_allocator` from `cupy.cuda`
- PR #1723: Update RF Classifier to throw an exception for multi-class pickling
- PR #1726: Decorator to allocate CuPy arrays with RMM
- PR #1719: UMAP random seed reproducibility
- PR #1748: Test serializing `CumlArray` objects
- PR #1776: Refactoring pca/tsvd distributed
- PR #1762: Update CuPy requirement to 7
- PR #1768: C++: Different input and output types for add and subtract prims
- PR #1790: Add support for multiple seeding in k-means++
- PR #1805: Adding new Dask cuda serializers to naive bayes + a trivial perf update
- PR #1812: C++: bench: UMAP benchmark cases added
- PR #1795: Add capability to build CumlArray from bytearray/memoryview objects
- PR #1824: C++: improving the performance of UMAP algo
- PR #1816: Add ARIMA notebook
- PR #1856: Update docs for 0.13
- PR #1827: Add HPO demo Notebook
- PR #1825: `--nvtx` option in `build.sh`
- PR #1847: Update XGBoost version for CI
- PR #1837: Simplify cuML Array construction
- PR #1848: Rely on subclassing for cuML Array serialization
- PR #1866: Minimizing client memory pressure on Naive Bayes
- PR #1788: Removing complexity bottleneck in S-ARIMA
- PR #1891: Additional improvements to naive bayes tree reduction

## Bug Fixes
- PR #1835 : Fix calling default RF Classification always
- PT #1904: replace cub sort
- PR #1833: Fix depth issue in shallow RF regression estimators
- PR #1770: Warn that KalmanFilter is deprecated
- PR #1775: Allow CumlArray to work with inputs that have no 'strides' in array interface
- PR #1594: Train-test split is now reproducible
- PR #1590: Fix destination directory structure for run-clang-format.py
- PR #1611: Fixing pickling errors for KNN classifier and regressor
- PR #1617: Fixing pickling issues for SVC and SVR
- PR #1634: Fix title in KNN docs
- PR #1627: Adding a check for multi-class data in RF classification
- PR #1654: Skip treelite patch if its already been applied
- PR #1661: Fix nvstring variable name
- PR #1673: Using struct for caching dlsym state in communicator
- PR #1659: TSNE - introduce 'convert_dtype' and refactor class attr 'Y' to 'embedding_'
- PR #1672: Solver 'svd' in Linear and Ridge Regressors when n_cols=1
- PR #1670: Lasso & ElasticNet - cuml Handle added
- PR #1671: Update for accessing cuDF Series pointer
- PR #1652: Support XGBoost 1.0+ models in FIL
- PR #1702: Fix LightGBM-FIL validation test
- PR #1701: test_score kmeans test passing with newer cupy version
- PR #1706: Remove multi-class bug from QuasiNewton
- PR #1699: Limit CuPy to <7.2 temporarily
- PR #1708: Correctly deallocate cuML handles in Cython
- PR #1730: Fixes to KF for test stability (mainly in CUDA 10.2)
- PR #1729: Fixing naive bayes UCX serialization problem in fit()
- PR #1749: bug fix rf classifier/regressor on seg fault in bench
- PR #1751: Updated RF documentation
- PR #1765: Update the checks for using RF GPU predict
- PR #1787: C++: unit-tests to check for RF accuracy. As well as a bug fix to improve RF accuracy
- PR #1793: Updated fil pyx to solve memory leakage issue
- PR #1810: Quickfix - chunkage in dask make_regression
- PR #1842: DistributedDataHandler not properly setting 'multiple'
- PR #1849: Critical fix in ARIMA initial estimate
- PR #1851: Fix for cuDF behavior change for multidimensional arrays
- PR #1852: Remove Thrust warnings
- PR #1868: Turning off IPC caching until it is fixed in UCX-py/UCX
- PR #1876: UMAP exponential decay parameters fix
- PR #1887: Fix hasattr for missing attributes on base models
- PR #1877: Remove resetting index in shuffling in train_test_split
- PR #1893: Updating UCX in comms to match current UCX-py
- PR #1888: Small train_test_split test fix
- PR #1899: Fix dask `extract_partitions()`, remove transformation as instance variable in PCA and TSVD and match sklearn APIs
- PR #1920: Temporarily raising threshold for UMAP reproducibility tests
- PR #1918: Create memleak fixture to skip memleak tests in CI for now
- PR #1926: Update batch matrix test margins
- PR #1925: Fix failing dask tests
- PR #1936: Update DaskRF regression test to xfail
- PR #1932: Isolating cause of make_blobs failure
- PR #1951: Dask Random forest regression CPU predict bug fix
- PR #1948: Adjust BatchedMargin margin and disable tests temporarily
- PR #1950: Fix UMAP test failure



# cuML 0.12.0 (04 Feb 2020)

## New Features
- PR #1483: prims: Fused L2 distance and nearest-neighbor prim
- PR #1494: bench: ml-prims benchmark
- PR #1514: bench: Fused L2 NN prim benchmark
- PR #1411: Cython side of MNMG OLS
- PR #1520: Cython side of MNMG Ridge Regression
- PR #1516: Suppor Vector Regression (epsilon-SVR)

## Improvements
- PR #1638: Update cuml/docs/README.md
- PR #1468: C++: updates to clang format flow to make it more usable among devs
- PR #1473: C++: lazy initialization of "costly" resources inside cumlHandle
- PR #1443: Added a new overloaded GEMM primitive
- PR #1489: Enabling deep trees using Gather tree builder
- PR #1463: Update FAISS submodule to 1.6.1
- PR #1488: Add codeowners
- PR #1432: Row-major (C-style) GPU arrays for benchmarks
- PR #1490: Use dask master instead of conda package for testing
- PR #1375: Naive Bayes & Distributed Naive Bayes
- PR #1377: Add GPU array support for FIL benchmarking
- PR #1493: kmeans: add tiling support for 1-NN computation and use fusedL2-1NN prim for L2 distance metric
- PR #1532: Update CuPy to >= 6.6 and allow 7.0
- PR #1528: Re-enabling KNN using dynamic library loading for UCX in communicator
- PR #1545: Add conda environment version updates to ci script
- PR #1541: Updates for libcudf++ Python refactor
- PR #1555: FIL-SKL, an SKLearn-based benchmark for FIL
- PR #1537: Improve pickling and scoring suppport for many models to support hyperopt
- PR #1551: Change custom kernel to cupy for col/row order transform
- PR #1533: C++: interface header file separation for SVM
- PR #1560: Helper function to allocate all new CuPy arrays with RMM memory management
- PR #1570: Relax nccl in conda recipes to >=2.4 (matching CI)
- PR #1578: Add missing function information to the cuML documenataion
- PR #1584: Add has_scipy utility function for runtime check
- PR #1583: API docs updates for 0.12
- PR #1591: Updated FIL documentation

## Bug Fixes
- PR #1470: Documentation: add make_regression, fix ARIMA section
- PR #1482: Updated the code to remove sklearn from the mbsgd stress test
- PR #1491: Update dev environments for 0.12
- PR #1512: Updating setup_cpu() in SpeedupComparisonRunner
- PR #1498: Add build.sh to code owners
- PR #1505: cmake: added correct dependencies for prims-bench build
- PR #1534: Removed TODO comment in create_ucp_listeners()
- PR #1548: Fixing umap extra unary op in knn graph
- PR #1547: Fixing MNMG kmeans score. Fixing UMAP pickling before fit(). Fixing UMAP test failures.
- PR #1557: Increasing threshold for kmeans score
- PR #1562: Increasing threshold even higher
- PR #1564: Fixed a typo in function cumlMPICommunicator_impl::syncStream
- PR #1569: Remove Scikit-learn exception and depedenncy in SVM
- PR #1575: Add missing dtype parameter in call to strides to order for CuPy 6.6 code path
- PR #1574: Updated the init file to include SVM
- PR #1589: Fixing the default value for RF and updating mnmg predict to accept cudf
- PR #1601: Fixed wrong datatype used in knn voting kernel

# cuML 0.11.0 (11 Dec 2019)

## New Features

- PR #1295: Cython side of MNMG PCA
- PR #1218: prims: histogram prim
- PR #1129: C++: Separate include folder for C++ API distribution
- PR #1282: OPG KNN MNMG Code (disabled for 0.11)
- PR #1242: Initial implementation of FIL sparse forests
- PR #1194: Initial ARIMA time-series modeling support.
- PR #1286: Importing treelite models as FIL sparse forests
- PR #1285: Fea minimum impurity decrease RF param
- PR #1301: Add make_regression to generate regression datasets
- PR #1322: RF pickling using treelite, protobuf and FIL
- PR #1332: Add option to cuml.dask make_blobs to produce dask array
- PR #1307: Add RF regression benchmark
- PR #1327: Update the code to build treelite with protobuf
- PR #1289: Add Python benchmarking support for FIL
- PR #1371: Cython side of MNMG tSVD
- PR #1386: Expose SVC decision function value

## Improvements
- PR #1170: Use git to clone subprojects instead of git submodules
- PR #1239: Updated the treelite version
- PR #1225: setup.py clone dependencies like cmake and correct include paths
- PR #1224: Refactored FIL to prepare for sparse trees
- PR #1249: Include libcuml.so C API in installed targets
- PR #1259: Conda dev environment updates and use libcumlprims current version in CI
- PR #1277: Change dependency order in cmake for better printing at compile time
- PR #1264: Add -s flag to GPU CI pytest for better error printing
- PR #1271: Updated the Ridge regression documentation
- PR #1283: Updated the cuMl docs to include MBSGD and adjusted_rand_score
- PR #1300: Lowercase parameter versions for FIL algorithms
- PR #1312: Update CuPy to version 6.5 and use conda-forge channel
- PR #1336: Import SciKit-Learn models into FIL
- PR #1314: Added options needed for ASVDb output (CUDA ver, etc.), added option
  to select algos
- PR #1335: Options to print available algorithms and datasets
  in the Python benchmark
- PR #1338: Remove BUILD_ABI references in CI scripts
- PR #1340: Updated unit tests to uses larger dataset
- PR #1351: Build treelite temporarily for GPU CI testing of FIL Scikit-learn
  model importing
- PR #1367: --test-split benchmark parameter for train-test split
- PR #1360: Improved tests for importing SciKit-Learn models into FIL
- PR #1368: Add --num-rows benchmark command line argument
- PR #1351: Build treelite temporarily for GPU CI testing of FIL Scikit-learn model importing
- PR #1366: Modify train_test_split to use CuPy and accept device arrays
- PR #1258: Documenting new MPI communicator for multi-node multi-GPU testing
- PR #1345: Removing deprecated should_downcast argument
- PR #1362: device_buffer in UMAP + Sparse prims
- PR #1376: AUTO value for FIL algorithm
- PR #1408: Updated pickle tests to delete the pre-pickled model to prevent pointer leakage
- PR #1357: Run benchmarks multiple times for CI
- PR #1382: ARIMA optimization: move functions to C++ side
- PR #1392: Updated RF code to reduce duplication of the code
- PR #1444: UCX listener running in its own isolated thread
- PR #1445: Improved performance of FIL sparse trees
- PR #1431: Updated API docs
- PR #1441: Remove unused CUDA conda labels
- PR #1439: Match sklearn 0.22 default n_estimators for RF and fix test errors
- PR #1461: Add kneighbors to API docs

## Bug Fixes
- PR #1281: Making rng.h threadsafe
- PR #1212: Fix cmake git cloning always running configure in subprojects
- PR #1261: Fix comms build errors due to cuml++ include folder changes
- PR #1267: Update build.sh for recent change of building comms in main CMakeLists
- PR #1278: Removed incorrect overloaded instance of eigJacobi
- PR #1302: Updates for numba 0.46
- PR #1313: Updated the RF tests to set the seed and n_streams
- PR #1319: Using machineName arg passed in instead of default for ASV reporting
- PR #1326: Fix illegal memory access in make_regression (bounds issue)
- PR #1330: Fix C++ unit test utils for better handling of differences near zero
- PR #1342: Fix to prevent memory leakage in Lasso and ElasticNet
- PR #1337: Fix k-means init from preset cluster centers
- PR #1354: Fix SVM gamma=scale implementation
- PR #1344: Change other solver based methods to create solver object in init
- PR #1373: Fixing a few small bugs in make_blobs and adding asserts to pytests
- PR #1361: Improve SMO error handling
- PR #1384: Lower expectations on batched matrix tests to prevent CI failures
- PR #1380: Fix memory leaks in ARIMA
- PR #1391: Lower expectations on batched matrix tests even more
- PR #1394: Warning added in svd for cuda version 10.1
- PR #1407: Resolved RF predict issues and updated RF docstring
- PR #1401: Patch for lbfgs solver for logistic regression with no l1 penalty
- PR #1416: train_test_split numba and rmm device_array output bugfix
- PR #1419: UMAP pickle tests are using wrong n_neighbors value for trustworthiness
- PR #1438: KNN Classifier to properly return Dataframe with Dataframe input
- PR #1425: Deprecate seed and use random_state similar to Scikit-learn in train_test_split
- PR #1458: Add joblib as an explicit requirement
- PR #1474: Defer knn mnmg to 0.12 nightly builds and disable ucx-py dependency

# cuML 0.10.0 (16 Oct 2019)

## New Features
- PR #1148: C++ benchmark tool for c++/CUDA code inside cuML
- PR #1071: Selective eigen solver of cuSolver
- PR #1073: Updating RF wrappers to use FIL for GPU accelerated prediction
- PR #1104: CUDA 10.1 support
- PR #1113: prims: new batched make-symmetric-matrix primitive
- PR #1112: prims: new batched-gemv primitive
- PR #855: Added benchmark tools
- PR #1149 Add YYMMDD to version tag for nightly conda packages
- PR #892: General Gram matrices prim
- PR #912: Support Vector Machine
- PR #1274: Updated the RF score function to use GPU predict

## Improvements
- PR #961: High Peformance RF; HIST algo
- PR #1028: Dockerfile updates after dir restructure. Conda env yaml to add statsmodels as a dependency
- PR #1047: Consistent OPG interface for kmeans, based on internal libcumlprims update
- PR #763: Add examples to train_test_split documentation
- PR #1093: Unified inference kernels for different FIL algorithms
- PR #1076: Paying off some UMAP / Spectral tech debt.
- PR #1086: Ensure RegressorMixin scorer uses device arrays
- PR #1110: Adding tests to use default values of parameters of the models
- PR #1108: input_to_host_array function in input_utils for input processing to host arrays
- PR #1114: K-means: Exposing useful params, removing unused params, proxying params in Dask
- PR #1138: Implementing ANY_RANK semantics on irecv
- PR #1142: prims: expose separate InType and OutType for unaryOp and binaryOp
- PR #1115: Moving dask_make_blobs to cuml.dask.datasets. Adding conversion to dask.DataFrame
- PR #1136: CUDA 10.1 CI updates
- PR #1135: K-means: add boundary cases for kmeans||, support finer control with convergence
- PR #1163: Some more correctness improvements. Better verbose printing
- PR #1165: Adding except + in all remaining cython
- PR #1186: Using LocalCUDACluster Pytest fixture
- PR #1173: Docs: Barnes Hut TSNE documentation
- PR #1176: Use new RMM API based on Cython
- PR #1219: Adding custom bench_func and verbose logging to cuml.benchmark
- PR #1247: Improved MNMG RF error checking

## Bug Fixes

- PR #1231: RF respect number of cuda streams from cuml handle
- PR #1230: Rf bugfix memleak in regression
- PR #1208: compile dbscan bug
- PR #1016: Use correct libcumlprims version in GPU CI
- PR #1040: Update version of numba in development conda yaml files
- PR #1043: Updates to accomodate cuDF python code reorganization
- PR #1044: Remove nvidia driver installation from ci/cpu/build.sh
- PR #991: Barnes Hut TSNE Memory Issue Fixes
- PR #1075: Pinning Dask version for consistent CI results
- PR #990: Barnes Hut TSNE Memory Issue Fixes
- PR #1066: Using proper set of workers to destroy nccl comms
- PR #1072: Remove pip requirements and setup
- PR #1074: Fix flake8 CI style check
- PR #1087: Accuracy improvement for sqrt/log in RF max_feature
- PR #1088: Change straggling numba python allocations to use RMM
- PR #1106: Pinning Distributed version to match Dask for consistent CI results
- PR #1116: TSNE CUDA 10.1 Bug Fixes
- PR #1132: DBSCAN Batching Bug Fix
- PR #1162: DASK RF random seed bug fix
- PR #1164: Fix check_dtype arg handling for input_to_dev_array
- PR #1171: SVM prediction bug fix
- PR #1177: Update dask and distributed to 2.5
- PR #1204: Fix SVM crash on Turing
- PR #1199: Replaced sprintf() with snprintf() in THROW()
- PR #1205: Update dask-cuda in yml envs
- PR #1211: Fixing Dask k-means transform bug and adding test
- PR #1236: Improve fix for SMO solvers potential crash on Turing
- PR #1251: Disable compiler optimization for CUDA 10.1 for distance prims
- PR #1260: Small bugfix for major conversion in input_utils
- PR #1276: Fix float64 prediction crash in test_random_forest

# cuML 0.9.0 (21 Aug 2019)

## New Features

- PR #894: Convert RF to treelite format
- PR #826: Jones transformation of params for ARIMA models timeSeries ml-prim
- PR #697: Silhouette Score metric ml-prim
- PR #674: KL Divergence metric ml-prim
- PR #787: homogeneity, completeness and v-measure metrics ml-prim
- PR #711: Mutual Information metric ml-prim
- PR #724: Entropy metric ml-prim
- PR #766: Expose score method based on inertia for KMeans
- PR #823: prims: cluster dispersion metric
- PR #816: Added inverse_transform() for LabelEncoder
- PR #789: prims: sampling without replacement
- PR #813: prims: Col major istance prim
- PR #635: Random Forest & Decision Tree Regression (Single-GPU)
- PR #819: Forest Inferencing Library (FIL)
- PR #829: C++: enable nvtx ranges
- PR #835: Holt-Winters algorithm
- PR #837: treelite for decision forest exchange format
- PR #871: Wrapper for FIL
- PR #870: make_blobs python function
- PR #881: wrappers for accuracy_score and adjusted_rand_score functions
- PR #840: Dask RF classification and regression
- PR #870: make_blobs python function
- PR #879: import of treelite models to FIL
- PR #892: General Gram matrices prim
- PR #883: Adding MNMG Kmeans
- PR #930: Dask RF
- PR #882: TSNE - T-Distributed Stochastic Neighbourhood Embedding
- PR #624: Internals API & Graph Based Dimensionality Reductions Callback
- PR #926: Wrapper for FIL
- PR #994: Adding MPI comm impl for testing / benchmarking MNMG CUDA
- PR #960: Enable using libcumlprims for MG algorithms/prims

## Improvements
- PR #822: build: build.sh update to club all make targets together
- PR #807: Added development conda yml files
- PR #840: Require cmake >= 3.14
- PR #832: Stateless Decision Tree and Random Forest API
- PR #857: Small modifications to comms for utilizing IB w/ Dask
- PR #851: Random forest Stateless API wrappers
- PR #865: High Performance RF
- PR #895: Pretty prints arguments!
- PR #920: Add an empty marker kernel for tracing purposes
- PR #915: syncStream added to cumlCommunicator
- PR #922: Random Forest support in FIL
- PR #911: Update headers to credit CannyLabs BH TSNE implementation
- PR #918: Streamline CUDA_REL environment variable
- PR #924: kmeans: updated APIs to be stateless, refactored code for mnmg support
- PR #950: global_bias support in FIL
- PR #773: Significant improvements to input checking of all classes and common input API for Python
- PR #957: Adding docs to RF & KMeans MNMG. Small fixes for release
- PR #965: Making dask-ml a hard dependency
- PR #976: Update api.rst for new 0.9 classes
- PR #973: Use cudaDeviceGetAttribute instead of relying on cudaDeviceProp object being passed
- PR #978: Update README for 0.9
- PR #1009: Fix references to notebooks-contrib
- PR #1015: Ability to control the number of internal streams in cumlHandle_impl via cumlHandle
- PR #1175: Add more modules to docs ToC

## Bug Fixes

- PR #923: Fix misshapen level/trend/season HoltWinters output
- PR #831: Update conda package dependencies to cudf 0.9
- PR #772: Add missing cython headers to SGD and CD
- PR #849: PCA no attribute trans_input_ transform bug fix
- PR #869: Removing incorrect information from KNN Docs
- PR #885: libclang installation fix for GPUCI
- PR #896: Fix typo in comms build instructions
- PR #921: Fix build scripts using incorrect cudf version
- PR #928: TSNE Stability Adjustments
- PR #934: Cache cudaDeviceProp in cumlHandle for perf reasons
- PR #932: Change default param value for RF classifier
- PR #949: Fix dtype conversion tests for unsupported cudf dtypes
- PR #908: Fix local build generated file ownerships
- PR #983: Change RF max_depth default to 16
- PR #987: Change default values for knn
- PR #988: Switch to exact tsne
- PR #991: Cleanup python code in cuml.dask.cluster
- PR #996: ucx_initialized being properly set in CommsContext
- PR #1007: Throws a well defined error when mutigpu is not enabled
- PR #1018: Hint location of nccl in build.sh for CI
- PR #1022: Using random_state to make K-Means MNMG tests deterministic
- PR #1034: Fix typos and formatting issues in RF docs
- PR #1052: Fix the rows_sample dtype to float

# cuML 0.8.0 (27 June 2019)

## New Features

- PR #652: Adjusted Rand Index metric ml-prim
- PR #679: Class label manipulation ml-prim
- PR #636: Rand Index metric ml-prim
- PR #515: Added Random Projection feature
- PR #504: Contingency matrix ml-prim
- PR #644: Add train_test_split utility for cuDF dataframes
- PR #612: Allow Cuda Array Interface, Numba inputs and input code refactor
- PR #641: C: Separate C-wrapper library build to generate libcuml.so
- PR #631: Add nvcategory based ordinal label encoder
- PR #681: Add MBSGDClassifier and MBSGDRegressor classes around SGD
- PR #705: Quasi Newton solver and LogisticRegression Python classes
- PR #670: Add test skipping functionality to build.sh
- PR #678: Random Forest Python class
- PR #684: prims: make_blobs primitive
- PR #673: prims: reduce cols by key primitive
- PR #812: Add cuML Communications API & consolidate Dask cuML

## Improvements

- PR #597: C++ cuML and ml-prims folder refactor
- PR #590: QN Recover from numeric errors
- PR #482: Introduce cumlHandle for pca and tsvd
- PR #573: Remove use of unnecessary cuDF column and series copies
- PR #601: Cython PEP8 cleanup and CI integration
- PR #596: Introduce cumlHandle for ols and ridge
- PR #579: Introduce cumlHandle for cd and sgd, and propagate C++ errors in cython level for cd and sgd
- PR #604: Adding cumlHandle to kNN, spectral methods, and UMAP
- PR #616: Enable clang-format for enforcing coding style
- PR #618: CI: Enable copyright header checks
- PR #622: Updated to use 0.8 dependencies
- PR #626: Added build.sh script, updated CI scripts and documentation
- PR #633: build: Auto-detection of GPU_ARCHS during cmake
- PR #650: Moving brute force kNN to prims. Creating stateless kNN API.
- PR #662: C++: Bulk clang-format updates
- PR #671: Added pickle pytests and correct pickling of Base class
- PR #675: atomicMin/Max(float, double) with integer atomics and bit flipping
- PR #677: build: 'deep-clean' to build.sh to clean faiss build as well
- PR #683: Use stateless c++ API in KNN so that it can be pickled properly
- PR #686: Use stateless c++ API in UMAP so that it can be pickled properly
- PR #695: prims: Refactor pairwise distance
- PR #707: Added stress test and updated documentation for RF
- PR #701: Added emacs temporary file patterns to .gitignore
- PR #606: C++: Added tests for host_buffer and improved device_buffer and host_buffer implementation
- PR #726: Updated RF docs and stress test
- PR #730: Update README and RF docs for 0.8
- PR #744: Random projections generating binomial on device. Fixing tests.
- PR #741: Update API docs for 0.8
- PR #754: Pickling of UMAP/KNN
- PR #753: Made PCA and TSVD picklable
- PR #746: LogisticRegression and QN API docstrings
- PR #820: Updating DEVELOPER GUIDE threading guidelines

## Bug Fixes
- PR #584: Added missing virtual destructor to deviceAllocator and hostAllocator
- PR #620: C++: Removed old unit-test files in ml-prims
- PR #627: C++: Fixed dbscan crash issue filed in 613
- PR #640: Remove setuptools from conda run dependency
- PR #646: Update link in contributing.md
- PR #649: Bug fix to LinAlg::reduce_rows_by_key prim filed in issue #648
- PR #666: fixes to gitutils.py to resolve both string decode and handling of uncommitted files
- PR #676: Fix template parameters in `bernoulli()` implementation.
- PR #685: Make CuPy optional to avoid nccl conda package conflicts
- PR #687: prims: updated tolerance for reduce_cols_by_key unit-tests
- PR #689: Removing extra prints from NearestNeighbors cython
- PR #718: Bug fix for DBSCAN and increasing batch size of sgd
- PR #719: Adding additional checks for dtype of the data
- PR #736: Bug fix for RF wrapper and .cu print function
- PR #547: Fixed issue if C++ compiler is specified via CXX during configure.
- PR #759: Configure Sphinx to render params correctly
- PR #762: Apply threshold to remove flakiness of UMAP tests.
- PR #768: Fixing memory bug from stateless refactor
- PR #782: Nearest neighbors checking properly whether memory should be freed
- PR #783: UMAP was using wrong size for knn computation
- PR #776: Hotfix for self.variables in RF
- PR #777: Fix numpy input bug
- PR #784: Fix jit of shuffle_idx python function
- PR #790: Fix rows_sample input type for RF
- PR #793: Fix for dtype conversion utility for numba arrays without cupy installed
- PR #806: Add a seed for sklearn model in RF test file
- PR #843: Rf quantile fix

# cuML 0.7.0 (10 May 2019)

## New Features

- PR #405: Quasi-Newton GLM Solvers
- PR #277: Add row- and column-wise weighted mean primitive
- PR #424: Add a grid-sync struct for inter-block synchronization
- PR #430: Add R-Squared Score to ml primitives
- PR #463: Add matrix gather to ml primitives
- PR #435: Expose cumlhandle in cython + developer guide
- PR #455: Remove default-stream arguement across ml-prims and cuML
- PR #375: cuml cpp shared library renamed to libcuml++.so
- PR #460: Random Forest & Decision Trees (Single-GPU, Classification)
- PR #491: Add doxygen build target for ml-prims
- PR #505: Add R-Squared Score to python interface
- PR #507: Add coordinate descent for lasso and elastic-net
- PR #511: Add a minmax ml-prim
- PR #516: Added Trustworthiness score feature
- PR #520: Add local build script to mimic gpuCI
- PR #503: Add column-wise matrix sort primitive
- PR #525: Add docs build script to cuML
- PR #528: Remove current KMeans and replace it with a new single GPU implementation built using ML primitives

## Improvements

- PR #481: Refactoring Quasi-Newton to use cumlHandle
- PR #467: Added validity check on cumlHandle_t
- PR #461: Rewrote permute and added column major version
- PR #440: README updates
- PR #295: Improve build-time and the interface e.g., enable bool-OutType, for distance()
- PR #390: Update docs version
- PR #272: Add stream parameters to cublas and cusolver wrapper functions
- PR #447: Added building and running mlprims tests to CI
- PR #445: Lower dbscan memory usage by computing adjacency matrix directly
- PR #431: Add support for fancy iterator input types to LinAlg::reduce_rows_by_key
- PR #394: Introducing cumlHandle API to dbscan and add example
- PR #500: Added CI check for black listed CUDA Runtime API calls
- PR #475: exposing cumlHandle for dbscan from python-side
- PR #395: Edited the CONTRIBUTING.md file
- PR #407: Test files to run stress, correctness and unit tests for cuml algos
- PR #512: generic copy method for copying buffers between device/host
- PR #533: Add cudatoolkit conda dependency
- PR #524: Use cmake find blas and find lapack to pass configure options to faiss
- PR #527: Added notes on UMAP differences from reference implementation
- PR #540: Use latest release version in update-version CI script
- PR #552: Re-enable assert in kmeans tests with xfail as needed
- PR #581: Add shared memory fast col major to row major function back with bound checks
- PR #592: More efficient matrix copy/reverse methods
- PR #721: Added pickle tests for DBSCAN and Random Projections

## Bug Fixes

- PR #334: Fixed segfault in `ML::cumlHandle_impl::destroyResources`
- PR #349: Developer guide clarifications for cumlHandle and cumlHandle_impl
- PR #398: Fix CI scripts to allow nightlies to be uploaded
- PR #399: Skip PCA tests to allow CI to run with driver 418
- PR #422: Issue in the PCA tests was solved and CI can run with driver 418
- PR #409: Add entry to gitmodules to ignore build artifacts
- PR #412: Fix for svdQR function in ml-prims
- PR #438: Code that depended on FAISS was building everytime.
- PR #358: Fixed an issue when switching streams on MLCommon::device_buffer and MLCommon::host_buffer
- PR #434: Fixing bug in CSR tests
- PR #443: Remove defaults channel from ci scripts
- PR #384: 64b index arithmetic updates to the kernels inside ml-prims
- PR #459: Fix for runtime library path of pip package
- PR #464: Fix for C++11 destructor warning in qn
- PR #466: Add support for column-major in LinAlg::*Norm methods
- PR #465: Fixing deadlock issue in GridSync due to consecutive sync calls
- PR #468: Fix dbscan example build failure
- PR #470: Fix resource leakage in Kalman filter python wrapper
- PR #473: Fix gather ml-prim test for change in rng uniform API
- PR #477: Fixes default stream initialization in cumlHandle
- PR #480: Replaced qn_fit() declaration with #include of file containing definition to fix linker error
- PR #495: Update cuDF and RMM versions in GPU ci test scripts
- PR #499: DEVELOPER_GUIDE.md: fixed links and clarified ML::detail::streamSyncer example
- PR #506: Re enable ml-prim tests in CI
- PR #508: Fix for an error with default argument in LinAlg::meanSquaredError
- PR #519: README.md Updates and adding BUILD.md back
- PR #526: Fix the issue of wrong results when fit and transform of PCA are called separately
- PR #531: Fixing missing arguments in updateDevice() for RF
- PR #543: Exposing dbscan batch size through cython API and fixing broken batching
- PR #551: Made use of ZLIB_LIBRARIES consistent between ml_test and ml_mg_test
- PR #557: Modified CI script to run cuML tests before building mlprims and removed lapack flag
- PR #578: Updated Readme.md to add lasso and elastic-net
- PR #580: Fixing cython garbage collection bug in KNN
- PR #577: Use find libz in prims cmake
- PR #594: fixed cuda-memcheck mean_center test failures


# cuML 0.6.1 (09 Apr 2019)

## Bug Fixes

- PR #462 Runtime library path fix for cuML pip package


# cuML 0.6.0 (22 Mar 2019)

## New Features

- PR #249: Single GPU Stochastic Gradient Descent for linear regression, logistic regression, and linear svm with L1, L2, and elastic-net penalties.
- PR #247: Added "proper" CUDA API to cuML
- PR #235: NearestNeighbors MG Support
- PR #261: UMAP Algorithm
- PR #290: NearestNeighbors numpy MG Support
- PR #303: Reusable spectral embedding / clustering
- PR #325: Initial support for single process multi-GPU OLS and tSVD
- PR #271: Initial support for hyperparameter optimization with dask for many models

## Improvements

- PR #144: Dockerfile update and docs for LinearRegression and Kalman Filter.
- PR #168: Add /ci/gpu/build.sh file to cuML
- PR #167: Integrating full-n-final ml-prims repo inside cuml
- PR #198: (ml-prims) Removal of *MG calls + fixed a bug in permute method
- PR #194: Added new ml-prims for supporting LASSO regression.
- PR #114: Building faiss C++ api into libcuml
- PR #64: Using FAISS C++ API in cuML and exposing bindings through cython
- PR #208: Issue ml-common-3: Math.h: swap thrust::for_each with binaryOp,unaryOp
- PR #224: Improve doc strings for readable rendering with readthedocs
- PR #209: Simplify README.md, move build instructions to BUILD.md
- PR #218: Fix RNG to use given seed and adjust RNG test tolerances.
- PR #225: Support for generating random integers
- PR #215: Refactored LinAlg::norm to Stats::rowNorm and added Stats::colNorm
- PR #234: Support for custom output type and passing index value to main_op in *Reduction kernels
- PR #230: Refactored the cuda_utils header
- PR #236: Refactored cuml python package structure to be more sklearn like
- PR #232: Added reduce_rows_by_key
- PR #246: Support for 2 vectors in the matrix vector operator
- PR #244: Fix for single GPU OLS and Ridge to support one column training data
- PR #271: Added get_params and set_params functions for linear and ridge regression
- PR #253: Fix for issue #250-reduce_rows_by_key failed memcheck for small nkeys
- PR #269: LinearRegression, Ridge Python docs update and cleaning
- PR #322: set_params updated
- PR #237: Update build instructions
- PR #275: Kmeans use of faster gpu_matrix
- PR #288: Add n_neighbors to NearestNeighbors constructor
- PR #302: Added FutureWarning for deprecation of current kmeans algorithm
- PR #312: Last minute cleanup before release
- PR #315: Documentation updating and enhancements
- PR #330: Added ignored argument to pca.fit_transform to map to sklearn's implemenation
- PR #342: Change default ABI to ON
- PR #572: Pulling DBSCAN components into reusable primitives


## Bug Fixes

- PR #193: Fix AttributeError in PCA and TSVD
- PR #211: Fixing inconsistent use of proper batch size calculation in DBSCAN
- PR #202: Adding back ability for users to define their own BLAS
- PR #201: Pass CMAKE CUDA path to faiss/configure script
- PR #200 Avoid using numpy via cimport in KNN
- PR #228: Bug fix: LinAlg::unaryOp with 0-length input
- PR #279: Removing faiss-gpu references in README
- PR #321: Fix release script typo
- PR #327: Update conda requirements for version 0.6 requirements
- PR #352: Correctly calculating numpy chunk sizing for kNN
- PR #345: Run python import as part of package build to trigger compilation
- PR #347: Lowering memory usage of kNN.
- PR #355: Fixing issues with very large numpy inputs to SPMG OLS and tSVD.
- PR #357: Removing FAISS requirement from README
- PR #362: Fix for matVecOp crashing on large input sizes
- PR #366: Index arithmetic issue fix with TxN_t class
- PR #376: Disabled kmeans tests since they are currently too sensitive (see #71)
- PR #380: Allow arbitrary data size on ingress for numba_utils.row_matrix
- PR #385: Fix for long import cuml time in containers and fix for setup_pip
- PR #630: Fixing a missing kneighbors in nearest neighbors python proxy

# cuML 0.5.1 (05 Feb 2019)

## Bug Fixes

- PR #189 Avoid using numpy via cimport to prevent ABI issues in Cython compilation


# cuML 0.5.0 (28 Jan 2019)

## New Features

- PR #66: OLS Linear Regression
- PR #44: Distance calculation ML primitives
- PR #69: Ridge (L2 Regularized) Linear Regression
- PR #103: Linear Kalman Filter
- PR #117: Pip install support
- PR #64: Device to device support from cuML device pointers into FAISS

## Improvements

- PR #56: Make OpenMP optional for building
- PR #67: Github issue templates
- PR #44: Refactored DBSCAN to use ML primitives
- PR #91: Pytest cleanup and sklearn toyset datasets based pytests for kmeans and dbscan
- PR #75: C++ example to use kmeans
- PR #117: Use cmake extension to find any zlib installed in system
- PR #94: Add cmake flag to set ABI compatibility
- PR #139: Move thirdparty submodules to root and add symlinks to new locations
- PR #151: Replace TravisCI testing and conda pkg builds with gpuCI
- PR #164: Add numba kernel for faster column to row major transform
- PR #114: Adding FAISS to cuml build

## Bug Fixes

- PR #48: CUDA 10 compilation warnings fix
- PR #51: Fixes to Dockerfile and docs for new build system
- PR #72: Fixes for GCC 7
- PR #96: Fix for kmeans stack overflow with high number of clusters
- PR #105: Fix for AttributeError in kmeans fit method
- PR #113: Removed old  glm python/cython files
- PR #118: Fix for AttributeError in kmeans predict method
- PR #125: Remove randomized solver option from PCA python bindings


# cuML 0.4.0 (05 Dec 2018)

## New Features

## Improvements

- PR #42: New build system: separation of libcuml.so and cuml python package
- PR #43: Added changelog.md

## Bug Fixes


# cuML 0.3.0 (30 Nov 2018)

## New Features

- PR #33: Added ability to call cuML algorithms using numpy arrays

## Improvements

- PR #24: Fix references of python package from cuML to cuml and start using versioneer for better versioning
- PR #40: Added support for refactored cuDF 0.3.0, updated Conda files
- PR #33: Major python test cleaning, all tests pass with cuDF 0.2.0 and 0.3.0. Preparation for new build system
- PR #34: Updated batch count calculation logic in DBSCAN
- PR #35: Beginning of DBSCAN refactor to use cuML mlprims and general improvements

## Bug Fixes

- PR #30: Fixed batch size bug in DBSCAN that caused crash. Also fixed various locations for potential integer overflows
- PR #28: Fix readthedocs build documentation
- PR #29: Fix pytests for cuml name change from cuML
- PR #33: Fixed memory bug that would cause segmentation faults due to numba releasing memory before it was used. Also fixed row major/column major bugs for different algorithms
- PR #36: Fix kmeans gtest to use device data
- PR #38: cuda\_free bug removed that caused google tests to sometimes pass and sometimes fail randomly
- PR #39: Updated cmake to correctly link with CUDA libraries, add CUDA runtime linking and include source files in compile target

# cuML 0.2.0 (02 Nov 2018)

## New Features

- PR #11: Kmeans algorithm added
- PR #7: FAISS KNN wrapper added
- PR #21: Added Conda install support

## Improvements

- PR #15: Added compatibility with cuDF (from prior pyGDF)
- PR #13: Added FAISS to Dockerfile
- PR #21: Added TravisCI build system for CI and Conda builds

## Bug Fixes

- PR #4: Fixed explained variance bug in TSVD
- PR #5: Notebook bug fixes and updated results


# cuML 0.1.0

Initial release including PCA, TSVD, DBSCAN, ml-prims and cython wrappers<|MERGE_RESOLUTION|>--- conflicted
+++ resolved
@@ -7,11 +7,8 @@
 - PR #1947: Cleaning up cmake
 - PR #1927: Use Cython's `new_build_ext` (if available)
 - PR #1946: Removed zlib dependency from cmake
-<<<<<<< HEAD
 - PR #1974: Reduce ARIMA testing time
-=======
 - PR #1984: Enable Ninja build
->>>>>>> a9640f86
 
 ## Bug Fixes
 - PR #1939: Fix syntax error in cuml.common.array
