# cuML 0.15.0 (Date TBD)

## New Features
- PR #2261: Exposing new FAISS metrics through Python API
- PR #2287: Single-GPU TfidfTransformer implementation
- PR #2289: QR SVD solver for MNMG PCA
- PR #2312: column-major support for make_blobs
- PR #2394: Adding cosine & correlation distance for KNN
- PR #2392: PCA can accept sparse inputs, and sparse prim for computing covariance
- PR #2465: Support pandas 1.0+

## Improvements
- PR #2336: Eliminate `rmm.device_array` usage
- PR #2262: Using fully shared PartDescriptor in MNMG decomposiition, linear models, and solvers
- PR #2310: Pinning ucx-py to 0.14 to make 0.15 CI pass
- PR #1945: enable clang tidy
- PR #2339: umap performance improvements
- PR #2308: Using fixture for Dask client to eliminate possiblity of not closing
- PR #2310: Pinning ucx-py to 0.14 to make 0.15 CI pass
- PR #1945: enable clang tidy
- PR #2345: make C++ logger level definition to be the same as python layer
- PR #2329: Add short commit hash to conda package name
- PR #2363: Update threshold and make other changes for stress tests
- PR #2371: Updating MBSGD tests to use larger batches
- PR #2380: Pinning libcumlprims version to ease future updates
- PR #2340: Import ARIMA in the root init file and fix the `test_fit_function` test
- PR #2408: Install meta packages for dependencies
- PR #2417: Move doc customization scripts to Jenkins
- PR #2433: Add libcumlprims_mg to CMake
- PR #2420: Add and set convert_dtype default to True in estimator fit methods
- PR #2411: Refactor Mixin classes and use in classifier/regressor estimators
- PR #2442: fix setting RAFT_DIR from the RAFT_PATH env var
<<<<<<< HEAD
- PR #2411: Refactor Mixin classes and use in classifier/regressor estimators
- PR #2453: Add CumlArray to API doc
- PR #2440: Use Treelite Conda package
- PR #2403: Support for input and output type consistency in logistic regression predict_proba
- PR #2469: Updating KNN c-api to document all arguments
=======
- PR #2453: Add CumlArray to API doc
- PR #2440: Use Treelite Conda package
- PR #2403: Support for input and output type consistency in logistic regression predict_proba
- PR #2468: Add `_n_features_in_` attribute to all single GPU estimators that implement fit
>>>>>>> 99f6d52f

## Bug Fixes
- PR #2369: Update RF code to fix set_params memory leak
- PR #2364: Fix for random projection
- PR #2373: Use Treelite Pip package in GPU testing
- PR #2376: Update documentation Links
- PR #2407: fixed batch count in DBScan for integer overflow case
- PR #2413: CumlArray and related methods updates to account for cuDF.Buffer contiguity update
- PR #2424: --singlegpu flag fix on build.sh script
- PR #2432: Using correct algo_name for UMAP in benchmark tests
- PR #2445: Restore access to coef_ property of Lasso
- PR #2441: Change p2p_enabled definition to work without ucx
- PR #2447: Drop `nvstrings`
- PR #2450: Update local build to use new gpuCI image
- PR #2454: Mark RF memleak test as XFAIL, because we can't detect memleak reliably
- PR #2455: Use correct field to store data type in `LabelEncoder.fit_transform`

# cuML 0.14.0 (03 Jun 2020)

## New Features
- PR #1994: Support for distributed OneHotEncoder
- PR #1892: One hot encoder implementation with cupy
- PR #1655: Adds python bindings for homogeneity score
- PR #1704: Adds python bindings for completeness score
- PR #1687: Adds python bindings for mutual info score
- PR #1980: prim: added a new write-only unary op prim
- PR #1867: C++: add logging interface support in cuML based spdlog
- PR #1902: Multi class inference in FIL C++ and importing multi-class forests from treelite
- PR #1906: UMAP MNMG
- PR #2067: python: wrap logging interface in cython
- PR #2083: Added dtype, order, and use_full_low_rank to MNMG `make_regression`
- PR #2074: SG and MNMG `make_classification`
- PR #2127: Added order to SG `make_blobs`, and switch from C++ to cupy based implementation
- PR #2057: Weighted k-means
- PR #2256: Add a `make_arima` generator
- PR #2245: ElasticNet, Lasso and Coordinate Descent MNMG
- PR #2242: Pandas input support with output as NumPy arrays by default
- PR #1728: Added notebook testing to gpuCI gpu build

## Improvements
- PR #1931: C++: enabled doxygen docs for all of the C++ codebase
- PR #1944: Support for dask_cudf.core.Series in _extract_partitions
- PR #1947: Cleaning up cmake
- PR #1927: Use Cython's `new_build_ext` (if available)
- PR #1946: Removed zlib dependency from cmake
- PR #1988: C++: cpp bench refactor
- PR #1873: Remove usage of nvstring and nvcat from LabelEncoder
- PR #1968: Update SVC SVR with cuML Array
- PR #1972: updates to our flow to use conda-forge's clang and clang-tools packages
- PR #1974: Reduce ARIMA testing time
- PR #1984: Enable Ninja build
- PR #1985: C++ UMAP parametrizable tests
- PR #2005: Adding missing algorithms to cuml benchmarks and notebook
- PR #2016: Add capability to setup.py and build.sh to fully clean all cython build files and artifacts
- PR #2044: A cuda-memcheck helper wrapper for devs
- PR #2018: Using `cuml.dask.part_utils.extract_partitions` and removing similar, duplicated code
- PR #2019: Enable doxygen build in our nightly doc build CI script
- PR #1996: Cythonize in parallel
- PR #2032: Reduce number of tests for MBSGD to improve CI running time
- PR #2031: Encapsulating UCX-py interactions in singleton
- PR #2029: Add C++ ARIMA log-likelihood benchmark
- PR #2085: Convert TSNE to use CumlArray
- PR #2051: Reduce the time required to run dask pca and dask tsvd tests
- PR #1981: Using CumlArray in kNN and DistributedDataHandler in dask kNN
- PR #2053: Introduce verbosity level in C++ layer instead of boolean `verbose` flag
- PR #2047: Make internal streams non-blocking w.r.t. NULL stream
- PR #2048: Random forest testing speedup
- PR #2058: Use CumlArray in Random Projection
- PR #2068: Updating knn class probabilities to use make_monotonic instead of binary search
- PR #2062: Adding random state to UMAP mnmg tests
- PR #2064: Speed-up K-Means test
- PR #2015: Renaming .h to .cuh in solver, dbscan and svm
- PR #2080: Improved import of sparse FIL forests from treelite
- PR #2090: Upgrade C++ build to C++14 standard
- PR #2089: CI: enabled cuda-memcheck on ml-prims unit-tests during nightly build
- PR #2128: Update Dask RF code to reduce the time required for GPU predict to run
- PR #2125: Build infrastructure to use RAFT
- PR #2131: Update Dask RF fit to use DistributedDataHandler
- PR #2055: Update the metrics notebook to use important cuML models
- PR #2095: Improved import of src_prims/utils.h, making it less ambiguous
- PR #2118: Updating SGD & mini-batch estimators to use CumlArray
- PR #2120: Speeding up dask RandomForest tests
- PR #1883: Use CumlArray in ARIMA
- PR #877: Adding definition of done criteria to wiki
- PR #2135: A few optimizations to UMAP fuzzy simplicial set
- PR #1914: Change the meaning of ARIMA's intercept to match the literature
- PR #2098: Renaming .h to .cuh in decision_tree, glm, pca
- PR #2150: Remove deprecated RMM calls in RMM allocator adapter
- PR #2146: Remove deprecated kalman filter
- PR #2151: Add pytest duration and pytest timeout
- PR #2156: Add Docker 19 support to local gpuci build
- PR #2178: Reduce duplicated code in RF
- PR #2124: Expand tutorial docs and sample notebook
- PR #2175: Allow CPU-only and dataset params for benchmark sweeps
- PR #2186: Refactor cython code to build OPG structs in common utils file
- PR #2180: Add fully single GPU singlegpu python build
- PR #2187: CMake improvements to manage conda environment dependencies
- PR #2185: Add has_sklearn function and use it in datasets/classification.
- PR #2193: Order-independent local shuffle in `cuml.dask.make_regression`
- PR #2204: Update python layer to use the logger interface
- PR #2184: Refoctor headers for holtwinters, rproj, tsvd, tsne, umap
- PR #2199: Remove unncessary notebooks
- PR #2195: Separating fit and transform calls in SG, MNMG PCA to save transform array memory consumption
- PR #2201: Re-enabling UMAP repro tests
- PR #2132: Add SVM C++ benchmarks
- PR #2196: Updates to benchmarks. Moving notebook
- PR #2208: Coordinate Descent, Lasso and ElasticNet CumlArray updates
- PR #2210: Updating KNN tests to evaluate multiple index partitions
- PR #2205: Use timeout to add 2 hour hard limit to dask tests
- PR #2212: Improve DBScan batch count / memory estimation
- PR #2213: Standardized include statements across all cpp source files, updated copyright on all modified files
- PR #2214: Remove utils folder and refactor to common folder
- PR #2220: Final refactoring of all src_prims header files following rules as specified in #1675
- PR #2225: input_to_cuml_array keep order option, test updates and cleanup
- PR #2244: Re-enable slow ARIMA tests as stress tests
- PR #2231: Using OPG structs from `cuml.common` in decomposition algorithms
- PR #2257: Update QN and LogisticRegression to use CumlArray
- PR #2259: Add CumlArray support to Naive Bayes
- PR #2252: Add benchmark for the Gram matrix prims
- PR #2263: Faster serialization for Treelite objects with RF
- PR #2264: Reduce build time for cuML by using make_blobs from libcuml++ interface
- PR #2269: Add docs targets to build.sh and fix python cuml.common docs
- PR #2271: Clarify doc for `_unique` default implementation in OneHotEncoder
- PR #2272: Add docs build.sh script to repository
- PR #2276: Ensure `CumlArray` provided `dtype` conforms
- PR #2281: Rely on cuDF's `Serializable` in `CumlArray`
- PR #2284: Reduce dataset size in SG RF notebook to reduce run time of sklearn
- PR #2285: Increase the threshold for elastic_net test in dask/test_coordinate_descent
- PR #2314: Update FIL default values, documentation and test
- PR #2316: 0.14 release docs additions and fixes
- PR #2320: Add prediction notes to RF docs
- PR #2323: Change verbose levels and parameter name to match Scikit-learn API
- PR #2324: Raise an error if n_bins > number of training samples in RF
- PR #2335: Throw a warning if treelite cannot be imported and `load_from_sklearn` is used

## Bug Fixes
- PR #1939: Fix syntax error in cuml.common.array
- PR #1941: Remove c++ cuda flag that was getting duplicated in CMake
- PR #1971: python: Correctly honor --singlegpu option and CUML_BUILD_PATH env variable
- PR #1969: Update libcumlprims to 0.14
- PR #1973: Add missing mg files for setup.py --singlegpu flag
- PR #1993: Set `umap_transform_reproducibility` tests to xfail
- PR #2004: Refactoring the arguments to `plant()` call
- PR #2017: Fixing memory issue in weak cc prim
- PR #2028: Skipping UMAP knn reproducibility tests until we figure out why its failing in CUDA 10.2
- PR #2024: Fixed cuda-memcheck errors with sample-without-replacement prim
- PR #1540: prims: support for custom math-type used for computation inside adjusted rand index prim
- PR #2077: dask-make blobs arguments to match sklearn
- PR #2059: Make all Scipy imports conditional
- PR #2078: Ignore negative cache indices in get_vecs
- PR #2084: Fixed cuda-memcheck errors with COO unit-tests
- PR #2087: Fixed cuda-memcheck errors with dispersion prim
- PR #2096: Fixed syntax error with nightly build command for memcheck unit-tests
- PR #2115: Fixed contingency matrix prim unit-tests for computing correct golden values
- PR #2107: Fix PCA transform
- PR #2109: input_to_cuml_array __cuda_array_interface__ bugfix
- PR #2117: cuDF __array__ exception small fixes
- PR #2139: CumlArray for adjusted_rand_score
- PR #2140: Returning self in fit model functions
- PR #2144: Remove GPU arch < 60 from CMake build
- PR #2153: Added missing namespaces to some Decision Tree files
- PR #2155: C++: fix doxygen build break
- PR #2161: Replacing depreciated bruteForceKnn
- PR #2162: Use stream in transpose prim
- PR #2165: Fit function test correction
- PR #2166: Fix handling of temp file in RF pickling
- PR #2176: C++: fix for adjusted rand index when input array is all zeros
- PR #2179: Fix clang tools version in libcuml recipe
- PR #2183: Fix RAFT in nightly package
- PR #2191: Fix placement of SVM parameter documentation and add examples
- PR #2212: Fix DBScan results (no propagation of labels through border points)
- PR #2215: Fix the printing of forest object
- PR #2217: Fix opg_utils naming to fix singlegpu build
- PR #2223: Fix bug in ARIMA C++ benchmark
- PR #2224: Temporary fix for CI until new Dask version is released
- PR #2228: Update to use __reduce_ex__ in CumlArray to override cudf.Buffer
- PR #2249: Fix bug in UMAP continuous target metrics
- PR #2258: Fix doxygen build break
- PR #2255: Set random_state for train_test_split function in dask RF
- PR #2275: Fix RF fit memory leak
- PR #2274: Fix parameter name verbose to verbosity in mnmg OneHotEncoder
- PR #2277: Updated cub repo path and branch name
- PR #2282: Fix memory leak in Dask RF concatenation
- PR #2301: Scaling KNN dask tests sample size with n GPUs
- PR #2293: Contiguity fixes for input_to_cuml_array and train_test_split
- PR #2295: Fix convert_to_dtype copy even with same dtype
- PR #2305: Fixed race condition in DBScan
- PR #2354: Fix broken links in README

# cuML 0.13.0 (31 Mar 2020)

## New Features
- PR #1777: Python bindings for entropy
- PR #1742: Mean squared error implementation with cupy
- PR #1817: Confusion matrix implementation with cupy (SNSG and MNMG)
- PR #1766: Mean absolute error implementation with cupy
- PR #1766: Mean squared log error implementation with cupy
- PR #1635: cuML Array shim and configurable output added to cluster methods
- PR #1586: Seasonal ARIMA
- PR #1683: cuml.dask make_regression
- PR #1689: Add framework for cuML Dask serializers
- PR #1709: Add `decision_function()` and `predict_proba()` for LogisticRegression
- PR #1714: Add `print_env.sh` file to gather important environment details
- PR #1750: LinearRegression CumlArray for configurable output
- PR #1814: ROC AUC score implementation with cupy
- PR #1767: Single GPU decomposition models configurable output
- PR #1646: Using FIL to predict in MNMG RF
- PR #1778: Make cuML Handle picklable
- PR #1738: cuml.dask refactor beginning and dask array input option for OLS, Ridge and KMeans
- PR #1874: Add predict_proba function to RF classifier
- PR #1815: Adding KNN parameter to UMAP
- PR #1978: Adding `predict_proba` function to dask RF

## Improvements
- PR #1644: Add `predict_proba()` for FIL binary classifier
- PR #1620: Pickling tests now automatically finds all model classes inheriting from cuml.Base
- PR #1637: Update to newer treelite version with XGBoost 1.0 compatibility
- PR #1632: Fix MBSGD models inheritance, they now inherits from cuml.Base
- PR #1628: Remove submodules from cuML
- PR #1755: Expose the build_treelite function for python
- PR #1649: Add the fil_sparse_format variable option to RF API
- PR #1647: storage_type=AUTO uses SPARSE for large models
- PR #1668: Update the warning statement thrown in RF when the seed is set but n_streams is not 1
- PR #1662: use of direct cusparse calls for coo2csr, instead of depending on nvgraph
- PR #1747: C++: dbscan performance improvements and cleanup
- PR #1697: Making trustworthiness batchable and using proper workspace
- PR #1721: Improving UMAP pytests
- PR #1717: Call `rmm_cupy_allocator` for CuPy allocations
- PR #1718: Import `using_allocator` from `cupy.cuda`
- PR #1723: Update RF Classifier to throw an exception for multi-class pickling
- PR #1726: Decorator to allocate CuPy arrays with RMM
- PR #1719: UMAP random seed reproducibility
- PR #1748: Test serializing `CumlArray` objects
- PR #1776: Refactoring pca/tsvd distributed
- PR #1762: Update CuPy requirement to 7
- PR #1768: C++: Different input and output types for add and subtract prims
- PR #1790: Add support for multiple seeding in k-means++
- PR #1805: Adding new Dask cuda serializers to naive bayes + a trivial perf update
- PR #1812: C++: bench: UMAP benchmark cases added
- PR #1795: Add capability to build CumlArray from bytearray/memoryview objects
- PR #1824: C++: improving the performance of UMAP algo
- PR #1816: Add ARIMA notebook
- PR #1856: Update docs for 0.13
- PR #1827: Add HPO demo Notebook
- PR #1825: `--nvtx` option in `build.sh`
- PR #1847: Update XGBoost version for CI
- PR #1837: Simplify cuML Array construction
- PR #1848: Rely on subclassing for cuML Array serialization
- PR #1866: Minimizing client memory pressure on Naive Bayes
- PR #1788: Removing complexity bottleneck in S-ARIMA
- PR #1873: Remove usage of nvstring and nvcat from LabelEncoder
- PR #1891: Additional improvements to naive bayes tree reduction

## Bug Fixes
- PR #1835 : Fix calling default RF Classification always
- PT #1904: replace cub sort
- PR #1833: Fix depth issue in shallow RF regression estimators
- PR #1770: Warn that KalmanFilter is deprecated
- PR #1775: Allow CumlArray to work with inputs that have no 'strides' in array interface
- PR #1594: Train-test split is now reproducible
- PR #1590: Fix destination directory structure for run-clang-format.py
- PR #1611: Fixing pickling errors for KNN classifier and regressor
- PR #1617: Fixing pickling issues for SVC and SVR
- PR #1634: Fix title in KNN docs
- PR #1627: Adding a check for multi-class data in RF classification
- PR #1654: Skip treelite patch if its already been applied
- PR #1661: Fix nvstring variable name
- PR #1673: Using struct for caching dlsym state in communicator
- PR #1659: TSNE - introduce 'convert_dtype' and refactor class attr 'Y' to 'embedding_'
- PR #1672: Solver 'svd' in Linear and Ridge Regressors when n_cols=1
- PR #1670: Lasso & ElasticNet - cuml Handle added
- PR #1671: Update for accessing cuDF Series pointer
- PR #1652: Support XGBoost 1.0+ models in FIL
- PR #1702: Fix LightGBM-FIL validation test
- PR #1701: test_score kmeans test passing with newer cupy version
- PR #1706: Remove multi-class bug from QuasiNewton
- PR #1699: Limit CuPy to <7.2 temporarily
- PR #1708: Correctly deallocate cuML handles in Cython
- PR #1730: Fixes to KF for test stability (mainly in CUDA 10.2)
- PR #1729: Fixing naive bayes UCX serialization problem in fit()
- PR #1749: bug fix rf classifier/regressor on seg fault in bench
- PR #1751: Updated RF documentation
- PR #1765: Update the checks for using RF GPU predict
- PR #1787: C++: unit-tests to check for RF accuracy. As well as a bug fix to improve RF accuracy
- PR #1793: Updated fil pyx to solve memory leakage issue
- PR #1810: Quickfix - chunkage in dask make_regression
- PR #1842: DistributedDataHandler not properly setting 'multiple'
- PR #1849: Critical fix in ARIMA initial estimate
- PR #1851: Fix for cuDF behavior change for multidimensional arrays
- PR #1852: Remove Thrust warnings
- PR #1868: Turning off IPC caching until it is fixed in UCX-py/UCX
- PR #1876: UMAP exponential decay parameters fix
- PR #1887: Fix hasattr for missing attributes on base models
- PR #1877: Remove resetting index in shuffling in train_test_split
- PR #1893: Updating UCX in comms to match current UCX-py
- PR #1888: Small train_test_split test fix
- PR #1899: Fix dask `extract_partitions()`, remove transformation as instance variable in PCA and TSVD and match sklearn APIs
- PR #1920: Temporarily raising threshold for UMAP reproducibility tests
- PR #1918: Create memleak fixture to skip memleak tests in CI for now
- PR #1926: Update batch matrix test margins
- PR #1925: Fix failing dask tests
- PR #1936: Update DaskRF regression test to xfail
- PR #1932: Isolating cause of make_blobs failure
- PR #1951: Dask Random forest regression CPU predict bug fix
- PR #1948: Adjust BatchedMargin margin and disable tests temporarily
- PR #1950: Fix UMAP test failure


# cuML 0.12.0 (04 Feb 2020)

## New Features
- PR #1483: prims: Fused L2 distance and nearest-neighbor prim
- PR #1494: bench: ml-prims benchmark
- PR #1514: bench: Fused L2 NN prim benchmark
- PR #1411: Cython side of MNMG OLS
- PR #1520: Cython side of MNMG Ridge Regression
- PR #1516: Suppor Vector Regression (epsilon-SVR)

## Improvements
- PR #1638: Update cuml/docs/README.md
- PR #1468: C++: updates to clang format flow to make it more usable among devs
- PR #1473: C++: lazy initialization of "costly" resources inside cumlHandle
- PR #1443: Added a new overloaded GEMM primitive
- PR #1489: Enabling deep trees using Gather tree builder
- PR #1463: Update FAISS submodule to 1.6.1
- PR #1488: Add codeowners
- PR #1432: Row-major (C-style) GPU arrays for benchmarks
- PR #1490: Use dask master instead of conda package for testing
- PR #1375: Naive Bayes & Distributed Naive Bayes
- PR #1377: Add GPU array support for FIL benchmarking
- PR #1493: kmeans: add tiling support for 1-NN computation and use fusedL2-1NN prim for L2 distance metric
- PR #1532: Update CuPy to >= 6.6 and allow 7.0
- PR #1528: Re-enabling KNN using dynamic library loading for UCX in communicator
- PR #1545: Add conda environment version updates to ci script
- PR #1541: Updates for libcudf++ Python refactor
- PR #1555: FIL-SKL, an SKLearn-based benchmark for FIL
- PR #1537: Improve pickling and scoring suppport for many models to support hyperopt
- PR #1551: Change custom kernel to cupy for col/row order transform
- PR #1533: C++: interface header file separation for SVM
- PR #1560: Helper function to allocate all new CuPy arrays with RMM memory management
- PR #1570: Relax nccl in conda recipes to >=2.4 (matching CI)
- PR #1578: Add missing function information to the cuML documenataion
- PR #1584: Add has_scipy utility function for runtime check
- PR #1583: API docs updates for 0.12
- PR #1591: Updated FIL documentation

## Bug Fixes
- PR #1470: Documentation: add make_regression, fix ARIMA section
- PR #1482: Updated the code to remove sklearn from the mbsgd stress test
- PR #1491: Update dev environments for 0.12
- PR #1512: Updating setup_cpu() in SpeedupComparisonRunner
- PR #1498: Add build.sh to code owners
- PR #1505: cmake: added correct dependencies for prims-bench build
- PR #1534: Removed TODO comment in create_ucp_listeners()
- PR #1548: Fixing umap extra unary op in knn graph
- PR #1547: Fixing MNMG kmeans score. Fixing UMAP pickling before fit(). Fixing UMAP test failures.
- PR #1557: Increasing threshold for kmeans score
- PR #1562: Increasing threshold even higher
- PR #1564: Fixed a typo in function cumlMPICommunicator_impl::syncStream
- PR #1569: Remove Scikit-learn exception and depedenncy in SVM
- PR #1575: Add missing dtype parameter in call to strides to order for CuPy 6.6 code path
- PR #1574: Updated the init file to include SVM
- PR #1589: Fixing the default value for RF and updating mnmg predict to accept cudf
- PR #1601: Fixed wrong datatype used in knn voting kernel

# cuML 0.11.0 (11 Dec 2019)

## New Features

- PR #1295: Cython side of MNMG PCA
- PR #1218: prims: histogram prim
- PR #1129: C++: Separate include folder for C++ API distribution
- PR #1282: OPG KNN MNMG Code (disabled for 0.11)
- PR #1242: Initial implementation of FIL sparse forests
- PR #1194: Initial ARIMA time-series modeling support.
- PR #1286: Importing treelite models as FIL sparse forests
- PR #1285: Fea minimum impurity decrease RF param
- PR #1301: Add make_regression to generate regression datasets
- PR #1322: RF pickling using treelite, protobuf and FIL
- PR #1332: Add option to cuml.dask make_blobs to produce dask array
- PR #1307: Add RF regression benchmark
- PR #1327: Update the code to build treelite with protobuf
- PR #1289: Add Python benchmarking support for FIL
- PR #1371: Cython side of MNMG tSVD
- PR #1386: Expose SVC decision function value

## Improvements
- PR #1170: Use git to clone subprojects instead of git submodules
- PR #1239: Updated the treelite version
- PR #1225: setup.py clone dependencies like cmake and correct include paths
- PR #1224: Refactored FIL to prepare for sparse trees
- PR #1249: Include libcuml.so C API in installed targets
- PR #1259: Conda dev environment updates and use libcumlprims current version in CI
- PR #1277: Change dependency order in cmake for better printing at compile time
- PR #1264: Add -s flag to GPU CI pytest for better error printing
- PR #1271: Updated the Ridge regression documentation
- PR #1283: Updated the cuMl docs to include MBSGD and adjusted_rand_score
- PR #1300: Lowercase parameter versions for FIL algorithms
- PR #1312: Update CuPy to version 6.5 and use conda-forge channel
- PR #1336: Import SciKit-Learn models into FIL
- PR #1314: Added options needed for ASVDb output (CUDA ver, etc.), added option
  to select algos
- PR #1335: Options to print available algorithms and datasets
  in the Python benchmark
- PR #1338: Remove BUILD_ABI references in CI scripts
- PR #1340: Updated unit tests to uses larger dataset
- PR #1351: Build treelite temporarily for GPU CI testing of FIL Scikit-learn
  model importing
- PR #1367: --test-split benchmark parameter for train-test split
- PR #1360: Improved tests for importing SciKit-Learn models into FIL
- PR #1368: Add --num-rows benchmark command line argument
- PR #1351: Build treelite temporarily for GPU CI testing of FIL Scikit-learn model importing
- PR #1366: Modify train_test_split to use CuPy and accept device arrays
- PR #1258: Documenting new MPI communicator for multi-node multi-GPU testing
- PR #1345: Removing deprecated should_downcast argument
- PR #1362: device_buffer in UMAP + Sparse prims
- PR #1376: AUTO value for FIL algorithm
- PR #1408: Updated pickle tests to delete the pre-pickled model to prevent pointer leakage
- PR #1357: Run benchmarks multiple times for CI
- PR #1382: ARIMA optimization: move functions to C++ side
- PR #1392: Updated RF code to reduce duplication of the code
- PR #1444: UCX listener running in its own isolated thread
- PR #1445: Improved performance of FIL sparse trees
- PR #1431: Updated API docs
- PR #1441: Remove unused CUDA conda labels
- PR #1439: Match sklearn 0.22 default n_estimators for RF and fix test errors
- PR #1461: Add kneighbors to API docs

## Bug Fixes
- PR #1281: Making rng.h threadsafe
- PR #1212: Fix cmake git cloning always running configure in subprojects
- PR #1261: Fix comms build errors due to cuml++ include folder changes
- PR #1267: Update build.sh for recent change of building comms in main CMakeLists
- PR #1278: Removed incorrect overloaded instance of eigJacobi
- PR #1302: Updates for numba 0.46
- PR #1313: Updated the RF tests to set the seed and n_streams
- PR #1319: Using machineName arg passed in instead of default for ASV reporting
- PR #1326: Fix illegal memory access in make_regression (bounds issue)
- PR #1330: Fix C++ unit test utils for better handling of differences near zero
- PR #1342: Fix to prevent memory leakage in Lasso and ElasticNet
- PR #1337: Fix k-means init from preset cluster centers
- PR #1354: Fix SVM gamma=scale implementation
- PR #1344: Change other solver based methods to create solver object in init
- PR #1373: Fixing a few small bugs in make_blobs and adding asserts to pytests
- PR #1361: Improve SMO error handling
- PR #1384: Lower expectations on batched matrix tests to prevent CI failures
- PR #1380: Fix memory leaks in ARIMA
- PR #1391: Lower expectations on batched matrix tests even more
- PR #1394: Warning added in svd for cuda version 10.1
- PR #1407: Resolved RF predict issues and updated RF docstring
- PR #1401: Patch for lbfgs solver for logistic regression with no l1 penalty
- PR #1416: train_test_split numba and rmm device_array output bugfix
- PR #1419: UMAP pickle tests are using wrong n_neighbors value for trustworthiness
- PR #1438: KNN Classifier to properly return Dataframe with Dataframe input
- PR #1425: Deprecate seed and use random_state similar to Scikit-learn in train_test_split
- PR #1458: Add joblib as an explicit requirement
- PR #1474: Defer knn mnmg to 0.12 nightly builds and disable ucx-py dependency

# cuML 0.10.0 (16 Oct 2019)

## New Features
- PR #1148: C++ benchmark tool for c++/CUDA code inside cuML
- PR #1071: Selective eigen solver of cuSolver
- PR #1073: Updating RF wrappers to use FIL for GPU accelerated prediction
- PR #1104: CUDA 10.1 support
- PR #1113: prims: new batched make-symmetric-matrix primitive
- PR #1112: prims: new batched-gemv primitive
- PR #855: Added benchmark tools
- PR #1149 Add YYMMDD to version tag for nightly conda packages
- PR #892: General Gram matrices prim
- PR #912: Support Vector Machine
- PR #1274: Updated the RF score function to use GPU predict

## Improvements
- PR #961: High Peformance RF; HIST algo
- PR #1028: Dockerfile updates after dir restructure. Conda env yaml to add statsmodels as a dependency
- PR #1047: Consistent OPG interface for kmeans, based on internal libcumlprims update
- PR #763: Add examples to train_test_split documentation
- PR #1093: Unified inference kernels for different FIL algorithms
- PR #1076: Paying off some UMAP / Spectral tech debt.
- PR #1086: Ensure RegressorMixin scorer uses device arrays
- PR #1110: Adding tests to use default values of parameters of the models
- PR #1108: input_to_host_array function in input_utils for input processing to host arrays
- PR #1114: K-means: Exposing useful params, removing unused params, proxying params in Dask
- PR #1138: Implementing ANY_RANK semantics on irecv
- PR #1142: prims: expose separate InType and OutType for unaryOp and binaryOp
- PR #1115: Moving dask_make_blobs to cuml.dask.datasets. Adding conversion to dask.DataFrame
- PR #1136: CUDA 10.1 CI updates
- PR #1135: K-means: add boundary cases for kmeans||, support finer control with convergence
- PR #1163: Some more correctness improvements. Better verbose printing
- PR #1165: Adding except + in all remaining cython
- PR #1186: Using LocalCUDACluster Pytest fixture
- PR #1173: Docs: Barnes Hut TSNE documentation
- PR #1176: Use new RMM API based on Cython
- PR #1219: Adding custom bench_func and verbose logging to cuml.benchmark
- PR #1247: Improved MNMG RF error checking

## Bug Fixes

- PR #1231: RF respect number of cuda streams from cuml handle
- PR #1230: Rf bugfix memleak in regression
- PR #1208: compile dbscan bug
- PR #1016: Use correct libcumlprims version in GPU CI
- PR #1040: Update version of numba in development conda yaml files
- PR #1043: Updates to accomodate cuDF python code reorganization
- PR #1044: Remove nvidia driver installation from ci/cpu/build.sh
- PR #991: Barnes Hut TSNE Memory Issue Fixes
- PR #1075: Pinning Dask version for consistent CI results
- PR #990: Barnes Hut TSNE Memory Issue Fixes
- PR #1066: Using proper set of workers to destroy nccl comms
- PR #1072: Remove pip requirements and setup
- PR #1074: Fix flake8 CI style check
- PR #1087: Accuracy improvement for sqrt/log in RF max_feature
- PR #1088: Change straggling numba python allocations to use RMM
- PR #1106: Pinning Distributed version to match Dask for consistent CI results
- PR #1116: TSNE CUDA 10.1 Bug Fixes
- PR #1132: DBSCAN Batching Bug Fix
- PR #1162: DASK RF random seed bug fix
- PR #1164: Fix check_dtype arg handling for input_to_dev_array
- PR #1171: SVM prediction bug fix
- PR #1177: Update dask and distributed to 2.5
- PR #1204: Fix SVM crash on Turing
- PR #1199: Replaced sprintf() with snprintf() in THROW()
- PR #1205: Update dask-cuda in yml envs
- PR #1211: Fixing Dask k-means transform bug and adding test
- PR #1236: Improve fix for SMO solvers potential crash on Turing
- PR #1251: Disable compiler optimization for CUDA 10.1 for distance prims
- PR #1260: Small bugfix for major conversion in input_utils
- PR #1276: Fix float64 prediction crash in test_random_forest

# cuML 0.9.0 (21 Aug 2019)

## New Features

- PR #894: Convert RF to treelite format
- PR #826: Jones transformation of params for ARIMA models timeSeries ml-prim
- PR #697: Silhouette Score metric ml-prim
- PR #674: KL Divergence metric ml-prim
- PR #787: homogeneity, completeness and v-measure metrics ml-prim
- PR #711: Mutual Information metric ml-prim
- PR #724: Entropy metric ml-prim
- PR #766: Expose score method based on inertia for KMeans
- PR #823: prims: cluster dispersion metric
- PR #816: Added inverse_transform() for LabelEncoder
- PR #789: prims: sampling without replacement
- PR #813: prims: Col major istance prim
- PR #635: Random Forest & Decision Tree Regression (Single-GPU)
- PR #819: Forest Inferencing Library (FIL)
- PR #829: C++: enable nvtx ranges
- PR #835: Holt-Winters algorithm
- PR #837: treelite for decision forest exchange format
- PR #871: Wrapper for FIL
- PR #870: make_blobs python function
- PR #881: wrappers for accuracy_score and adjusted_rand_score functions
- PR #840: Dask RF classification and regression
- PR #870: make_blobs python function
- PR #879: import of treelite models to FIL
- PR #892: General Gram matrices prim
- PR #883: Adding MNMG Kmeans
- PR #930: Dask RF
- PR #882: TSNE - T-Distributed Stochastic Neighbourhood Embedding
- PR #624: Internals API & Graph Based Dimensionality Reductions Callback
- PR #926: Wrapper for FIL
- PR #994: Adding MPI comm impl for testing / benchmarking MNMG CUDA
- PR #960: Enable using libcumlprims for MG algorithms/prims

## Improvements
- PR #822: build: build.sh update to club all make targets together
- PR #807: Added development conda yml files
- PR #840: Require cmake >= 3.14
- PR #832: Stateless Decision Tree and Random Forest API
- PR #857: Small modifications to comms for utilizing IB w/ Dask
- PR #851: Random forest Stateless API wrappers
- PR #865: High Performance RF
- PR #895: Pretty prints arguments!
- PR #920: Add an empty marker kernel for tracing purposes
- PR #915: syncStream added to cumlCommunicator
- PR #922: Random Forest support in FIL
- PR #911: Update headers to credit CannyLabs BH TSNE implementation
- PR #918: Streamline CUDA_REL environment variable
- PR #924: kmeans: updated APIs to be stateless, refactored code for mnmg support
- PR #950: global_bias support in FIL
- PR #773: Significant improvements to input checking of all classes and common input API for Python
- PR #957: Adding docs to RF & KMeans MNMG. Small fixes for release
- PR #965: Making dask-ml a hard dependency
- PR #976: Update api.rst for new 0.9 classes
- PR #973: Use cudaDeviceGetAttribute instead of relying on cudaDeviceProp object being passed
- PR #978: Update README for 0.9
- PR #1009: Fix references to notebooks-contrib
- PR #1015: Ability to control the number of internal streams in cumlHandle_impl via cumlHandle
- PR #1175: Add more modules to docs ToC

## Bug Fixes

- PR #923: Fix misshapen level/trend/season HoltWinters output
- PR #831: Update conda package dependencies to cudf 0.9
- PR #772: Add missing cython headers to SGD and CD
- PR #849: PCA no attribute trans_input_ transform bug fix
- PR #869: Removing incorrect information from KNN Docs
- PR #885: libclang installation fix for GPUCI
- PR #896: Fix typo in comms build instructions
- PR #921: Fix build scripts using incorrect cudf version
- PR #928: TSNE Stability Adjustments
- PR #934: Cache cudaDeviceProp in cumlHandle for perf reasons
- PR #932: Change default param value for RF classifier
- PR #949: Fix dtype conversion tests for unsupported cudf dtypes
- PR #908: Fix local build generated file ownerships
- PR #983: Change RF max_depth default to 16
- PR #987: Change default values for knn
- PR #988: Switch to exact tsne
- PR #991: Cleanup python code in cuml.dask.cluster
- PR #996: ucx_initialized being properly set in CommsContext
- PR #1007: Throws a well defined error when mutigpu is not enabled
- PR #1018: Hint location of nccl in build.sh for CI
- PR #1022: Using random_state to make K-Means MNMG tests deterministic
- PR #1034: Fix typos and formatting issues in RF docs
- PR #1052: Fix the rows_sample dtype to float

# cuML 0.8.0 (27 June 2019)

## New Features

- PR #652: Adjusted Rand Index metric ml-prim
- PR #679: Class label manipulation ml-prim
- PR #636: Rand Index metric ml-prim
- PR #515: Added Random Projection feature
- PR #504: Contingency matrix ml-prim
- PR #644: Add train_test_split utility for cuDF dataframes
- PR #612: Allow Cuda Array Interface, Numba inputs and input code refactor
- PR #641: C: Separate C-wrapper library build to generate libcuml.so
- PR #631: Add nvcategory based ordinal label encoder
- PR #681: Add MBSGDClassifier and MBSGDRegressor classes around SGD
- PR #705: Quasi Newton solver and LogisticRegression Python classes
- PR #670: Add test skipping functionality to build.sh
- PR #678: Random Forest Python class
- PR #684: prims: make_blobs primitive
- PR #673: prims: reduce cols by key primitive
- PR #812: Add cuML Communications API & consolidate Dask cuML

## Improvements

- PR #597: C++ cuML and ml-prims folder refactor
- PR #590: QN Recover from numeric errors
- PR #482: Introduce cumlHandle for pca and tsvd
- PR #573: Remove use of unnecessary cuDF column and series copies
- PR #601: Cython PEP8 cleanup and CI integration
- PR #596: Introduce cumlHandle for ols and ridge
- PR #579: Introduce cumlHandle for cd and sgd, and propagate C++ errors in cython level for cd and sgd
- PR #604: Adding cumlHandle to kNN, spectral methods, and UMAP
- PR #616: Enable clang-format for enforcing coding style
- PR #618: CI: Enable copyright header checks
- PR #622: Updated to use 0.8 dependencies
- PR #626: Added build.sh script, updated CI scripts and documentation
- PR #633: build: Auto-detection of GPU_ARCHS during cmake
- PR #650: Moving brute force kNN to prims. Creating stateless kNN API.
- PR #662: C++: Bulk clang-format updates
- PR #671: Added pickle pytests and correct pickling of Base class
- PR #675: atomicMin/Max(float, double) with integer atomics and bit flipping
- PR #677: build: 'deep-clean' to build.sh to clean faiss build as well
- PR #683: Use stateless c++ API in KNN so that it can be pickled properly
- PR #686: Use stateless c++ API in UMAP so that it can be pickled properly
- PR #695: prims: Refactor pairwise distance
- PR #707: Added stress test and updated documentation for RF
- PR #701: Added emacs temporary file patterns to .gitignore
- PR #606: C++: Added tests for host_buffer and improved device_buffer and host_buffer implementation
- PR #726: Updated RF docs and stress test
- PR #730: Update README and RF docs for 0.8
- PR #744: Random projections generating binomial on device. Fixing tests.
- PR #741: Update API docs for 0.8
- PR #754: Pickling of UMAP/KNN
- PR #753: Made PCA and TSVD picklable
- PR #746: LogisticRegression and QN API docstrings
- PR #820: Updating DEVELOPER GUIDE threading guidelines

## Bug Fixes
- PR #584: Added missing virtual destructor to deviceAllocator and hostAllocator
- PR #620: C++: Removed old unit-test files in ml-prims
- PR #627: C++: Fixed dbscan crash issue filed in 613
- PR #640: Remove setuptools from conda run dependency
- PR #646: Update link in contributing.md
- PR #649: Bug fix to LinAlg::reduce_rows_by_key prim filed in issue #648
- PR #666: fixes to gitutils.py to resolve both string decode and handling of uncommitted files
- PR #676: Fix template parameters in `bernoulli()` implementation.
- PR #685: Make CuPy optional to avoid nccl conda package conflicts
- PR #687: prims: updated tolerance for reduce_cols_by_key unit-tests
- PR #689: Removing extra prints from NearestNeighbors cython
- PR #718: Bug fix for DBSCAN and increasing batch size of sgd
- PR #719: Adding additional checks for dtype of the data
- PR #736: Bug fix for RF wrapper and .cu print function
- PR #547: Fixed issue if C++ compiler is specified via CXX during configure.
- PR #759: Configure Sphinx to render params correctly
- PR #762: Apply threshold to remove flakiness of UMAP tests.
- PR #768: Fixing memory bug from stateless refactor
- PR #782: Nearest neighbors checking properly whether memory should be freed
- PR #783: UMAP was using wrong size for knn computation
- PR #776: Hotfix for self.variables in RF
- PR #777: Fix numpy input bug
- PR #784: Fix jit of shuffle_idx python function
- PR #790: Fix rows_sample input type for RF
- PR #793: Fix for dtype conversion utility for numba arrays without cupy installed
- PR #806: Add a seed for sklearn model in RF test file
- PR #843: Rf quantile fix

# cuML 0.7.0 (10 May 2019)

## New Features

- PR #405: Quasi-Newton GLM Solvers
- PR #277: Add row- and column-wise weighted mean primitive
- PR #424: Add a grid-sync struct for inter-block synchronization
- PR #430: Add R-Squared Score to ml primitives
- PR #463: Add matrix gather to ml primitives
- PR #435: Expose cumlhandle in cython + developer guide
- PR #455: Remove default-stream arguement across ml-prims and cuML
- PR #375: cuml cpp shared library renamed to libcuml++.so
- PR #460: Random Forest & Decision Trees (Single-GPU, Classification)
- PR #491: Add doxygen build target for ml-prims
- PR #505: Add R-Squared Score to python interface
- PR #507: Add coordinate descent for lasso and elastic-net
- PR #511: Add a minmax ml-prim
- PR #516: Added Trustworthiness score feature
- PR #520: Add local build script to mimic gpuCI
- PR #503: Add column-wise matrix sort primitive
- PR #525: Add docs build script to cuML
- PR #528: Remove current KMeans and replace it with a new single GPU implementation built using ML primitives

## Improvements

- PR #481: Refactoring Quasi-Newton to use cumlHandle
- PR #467: Added validity check on cumlHandle_t
- PR #461: Rewrote permute and added column major version
- PR #440: README updates
- PR #295: Improve build-time and the interface e.g., enable bool-OutType, for distance()
- PR #390: Update docs version
- PR #272: Add stream parameters to cublas and cusolver wrapper functions
- PR #447: Added building and running mlprims tests to CI
- PR #445: Lower dbscan memory usage by computing adjacency matrix directly
- PR #431: Add support for fancy iterator input types to LinAlg::reduce_rows_by_key
- PR #394: Introducing cumlHandle API to dbscan and add example
- PR #500: Added CI check for black listed CUDA Runtime API calls
- PR #475: exposing cumlHandle for dbscan from python-side
- PR #395: Edited the CONTRIBUTING.md file
- PR #407: Test files to run stress, correctness and unit tests for cuml algos
- PR #512: generic copy method for copying buffers between device/host
- PR #533: Add cudatoolkit conda dependency
- PR #524: Use cmake find blas and find lapack to pass configure options to faiss
- PR #527: Added notes on UMAP differences from reference implementation
- PR #540: Use latest release version in update-version CI script
- PR #552: Re-enable assert in kmeans tests with xfail as needed
- PR #581: Add shared memory fast col major to row major function back with bound checks
- PR #592: More efficient matrix copy/reverse methods
- PR #721: Added pickle tests for DBSCAN and Random Projections

## Bug Fixes

- PR #334: Fixed segfault in `ML::cumlHandle_impl::destroyResources`
- PR #349: Developer guide clarifications for cumlHandle and cumlHandle_impl
- PR #398: Fix CI scripts to allow nightlies to be uploaded
- PR #399: Skip PCA tests to allow CI to run with driver 418
- PR #422: Issue in the PCA tests was solved and CI can run with driver 418
- PR #409: Add entry to gitmodules to ignore build artifacts
- PR #412: Fix for svdQR function in ml-prims
- PR #438: Code that depended on FAISS was building everytime.
- PR #358: Fixed an issue when switching streams on MLCommon::device_buffer and MLCommon::host_buffer
- PR #434: Fixing bug in CSR tests
- PR #443: Remove defaults channel from ci scripts
- PR #384: 64b index arithmetic updates to the kernels inside ml-prims
- PR #459: Fix for runtime library path of pip package
- PR #464: Fix for C++11 destructor warning in qn
- PR #466: Add support for column-major in LinAlg::*Norm methods
- PR #465: Fixing deadlock issue in GridSync due to consecutive sync calls
- PR #468: Fix dbscan example build failure
- PR #470: Fix resource leakage in Kalman filter python wrapper
- PR #473: Fix gather ml-prim test for change in rng uniform API
- PR #477: Fixes default stream initialization in cumlHandle
- PR #480: Replaced qn_fit() declaration with #include of file containing definition to fix linker error
- PR #495: Update cuDF and RMM versions in GPU ci test scripts
- PR #499: DEVELOPER_GUIDE.md: fixed links and clarified ML::detail::streamSyncer example
- PR #506: Re enable ml-prim tests in CI
- PR #508: Fix for an error with default argument in LinAlg::meanSquaredError
- PR #519: README.md Updates and adding BUILD.md back
- PR #526: Fix the issue of wrong results when fit and transform of PCA are called separately
- PR #531: Fixing missing arguments in updateDevice() for RF
- PR #543: Exposing dbscan batch size through cython API and fixing broken batching
- PR #551: Made use of ZLIB_LIBRARIES consistent between ml_test and ml_mg_test
- PR #557: Modified CI script to run cuML tests before building mlprims and removed lapack flag
- PR #578: Updated Readme.md to add lasso and elastic-net
- PR #580: Fixing cython garbage collection bug in KNN
- PR #577: Use find libz in prims cmake
- PR #594: fixed cuda-memcheck mean_center test failures


# cuML 0.6.1 (09 Apr 2019)

## Bug Fixes

- PR #462 Runtime library path fix for cuML pip package


# cuML 0.6.0 (22 Mar 2019)

## New Features

- PR #249: Single GPU Stochastic Gradient Descent for linear regression, logistic regression, and linear svm with L1, L2, and elastic-net penalties.
- PR #247: Added "proper" CUDA API to cuML
- PR #235: NearestNeighbors MG Support
- PR #261: UMAP Algorithm
- PR #290: NearestNeighbors numpy MG Support
- PR #303: Reusable spectral embedding / clustering
- PR #325: Initial support for single process multi-GPU OLS and tSVD
- PR #271: Initial support for hyperparameter optimization with dask for many models

## Improvements

- PR #144: Dockerfile update and docs for LinearRegression and Kalman Filter.
- PR #168: Add /ci/gpu/build.sh file to cuML
- PR #167: Integrating full-n-final ml-prims repo inside cuml
- PR #198: (ml-prims) Removal of *MG calls + fixed a bug in permute method
- PR #194: Added new ml-prims for supporting LASSO regression.
- PR #114: Building faiss C++ api into libcuml
- PR #64: Using FAISS C++ API in cuML and exposing bindings through cython
- PR #208: Issue ml-common-3: Math.h: swap thrust::for_each with binaryOp,unaryOp
- PR #224: Improve doc strings for readable rendering with readthedocs
- PR #209: Simplify README.md, move build instructions to BUILD.md
- PR #218: Fix RNG to use given seed and adjust RNG test tolerances.
- PR #225: Support for generating random integers
- PR #215: Refactored LinAlg::norm to Stats::rowNorm and added Stats::colNorm
- PR #234: Support for custom output type and passing index value to main_op in *Reduction kernels
- PR #230: Refactored the cuda_utils header
- PR #236: Refactored cuml python package structure to be more sklearn like
- PR #232: Added reduce_rows_by_key
- PR #246: Support for 2 vectors in the matrix vector operator
- PR #244: Fix for single GPU OLS and Ridge to support one column training data
- PR #271: Added get_params and set_params functions for linear and ridge regression
- PR #253: Fix for issue #250-reduce_rows_by_key failed memcheck for small nkeys
- PR #269: LinearRegression, Ridge Python docs update and cleaning
- PR #322: set_params updated
- PR #237: Update build instructions
- PR #275: Kmeans use of faster gpu_matrix
- PR #288: Add n_neighbors to NearestNeighbors constructor
- PR #302: Added FutureWarning for deprecation of current kmeans algorithm
- PR #312: Last minute cleanup before release
- PR #315: Documentation updating and enhancements
- PR #330: Added ignored argument to pca.fit_transform to map to sklearn's implemenation
- PR #342: Change default ABI to ON
- PR #572: Pulling DBSCAN components into reusable primitives


## Bug Fixes

- PR #193: Fix AttributeError in PCA and TSVD
- PR #211: Fixing inconsistent use of proper batch size calculation in DBSCAN
- PR #202: Adding back ability for users to define their own BLAS
- PR #201: Pass CMAKE CUDA path to faiss/configure script
- PR #200 Avoid using numpy via cimport in KNN
- PR #228: Bug fix: LinAlg::unaryOp with 0-length input
- PR #279: Removing faiss-gpu references in README
- PR #321: Fix release script typo
- PR #327: Update conda requirements for version 0.6 requirements
- PR #352: Correctly calculating numpy chunk sizing for kNN
- PR #345: Run python import as part of package build to trigger compilation
- PR #347: Lowering memory usage of kNN.
- PR #355: Fixing issues with very large numpy inputs to SPMG OLS and tSVD.
- PR #357: Removing FAISS requirement from README
- PR #362: Fix for matVecOp crashing on large input sizes
- PR #366: Index arithmetic issue fix with TxN_t class
- PR #376: Disabled kmeans tests since they are currently too sensitive (see #71)
- PR #380: Allow arbitrary data size on ingress for numba_utils.row_matrix
- PR #385: Fix for long import cuml time in containers and fix for setup_pip
- PR #630: Fixing a missing kneighbors in nearest neighbors python proxy

# cuML 0.5.1 (05 Feb 2019)

## Bug Fixes

- PR #189 Avoid using numpy via cimport to prevent ABI issues in Cython compilation


# cuML 0.5.0 (28 Jan 2019)

## New Features

- PR #66: OLS Linear Regression
- PR #44: Distance calculation ML primitives
- PR #69: Ridge (L2 Regularized) Linear Regression
- PR #103: Linear Kalman Filter
- PR #117: Pip install support
- PR #64: Device to device support from cuML device pointers into FAISS

## Improvements

- PR #56: Make OpenMP optional for building
- PR #67: Github issue templates
- PR #44: Refactored DBSCAN to use ML primitives
- PR #91: Pytest cleanup and sklearn toyset datasets based pytests for kmeans and dbscan
- PR #75: C++ example to use kmeans
- PR #117: Use cmake extension to find any zlib installed in system
- PR #94: Add cmake flag to set ABI compatibility
- PR #139: Move thirdparty submodules to root and add symlinks to new locations
- PR #151: Replace TravisCI testing and conda pkg builds with gpuCI
- PR #164: Add numba kernel for faster column to row major transform
- PR #114: Adding FAISS to cuml build

## Bug Fixes

- PR #48: CUDA 10 compilation warnings fix
- PR #51: Fixes to Dockerfile and docs for new build system
- PR #72: Fixes for GCC 7
- PR #96: Fix for kmeans stack overflow with high number of clusters
- PR #105: Fix for AttributeError in kmeans fit method
- PR #113: Removed old  glm python/cython files
- PR #118: Fix for AttributeError in kmeans predict method
- PR #125: Remove randomized solver option from PCA python bindings


# cuML 0.4.0 (05 Dec 2018)

## New Features

## Improvements

- PR #42: New build system: separation of libcuml.so and cuml python package
- PR #43: Added changelog.md

## Bug Fixes


# cuML 0.3.0 (30 Nov 2018)

## New Features

- PR #33: Added ability to call cuML algorithms using numpy arrays

## Improvements

- PR #24: Fix references of python package from cuML to cuml and start using versioneer for better versioning
- PR #40: Added support for refactored cuDF 0.3.0, updated Conda files
- PR #33: Major python test cleaning, all tests pass with cuDF 0.2.0 and 0.3.0. Preparation for new build system
- PR #34: Updated batch count calculation logic in DBSCAN
- PR #35: Beginning of DBSCAN refactor to use cuML mlprims and general improvements

## Bug Fixes

- PR #30: Fixed batch size bug in DBSCAN that caused crash. Also fixed various locations for potential integer overflows
- PR #28: Fix readthedocs build documentation
- PR #29: Fix pytests for cuml name change from cuML
- PR #33: Fixed memory bug that would cause segmentation faults due to numba releasing memory before it was used. Also fixed row major/column major bugs for different algorithms
- PR #36: Fix kmeans gtest to use device data
- PR #38: cuda\_free bug removed that caused google tests to sometimes pass and sometimes fail randomly
- PR #39: Updated cmake to correctly link with CUDA libraries, add CUDA runtime linking and include source files in compile target

# cuML 0.2.0 (02 Nov 2018)

## New Features

- PR #11: Kmeans algorithm added
- PR #7: FAISS KNN wrapper added
- PR #21: Added Conda install support

## Improvements

- PR #15: Added compatibility with cuDF (from prior pyGDF)
- PR #13: Added FAISS to Dockerfile
- PR #21: Added TravisCI build system for CI and Conda builds

## Bug Fixes

- PR #4: Fixed explained variance bug in TSVD
- PR #5: Notebook bug fixes and updated results


# cuML 0.1.0

Initial release including PCA, TSVD, DBSCAN, ml-prims and cython wrappers<|MERGE_RESOLUTION|>--- conflicted
+++ resolved
@@ -16,8 +16,6 @@
 - PR #1945: enable clang tidy
 - PR #2339: umap performance improvements
 - PR #2308: Using fixture for Dask client to eliminate possiblity of not closing
-- PR #2310: Pinning ucx-py to 0.14 to make 0.15 CI pass
-- PR #1945: enable clang tidy
 - PR #2345: make C++ logger level definition to be the same as python layer
 - PR #2329: Add short commit hash to conda package name
 - PR #2363: Update threshold and make other changes for stress tests
@@ -30,18 +28,11 @@
 - PR #2420: Add and set convert_dtype default to True in estimator fit methods
 - PR #2411: Refactor Mixin classes and use in classifier/regressor estimators
 - PR #2442: fix setting RAFT_DIR from the RAFT_PATH env var
-<<<<<<< HEAD
-- PR #2411: Refactor Mixin classes and use in classifier/regressor estimators
-- PR #2453: Add CumlArray to API doc
-- PR #2440: Use Treelite Conda package
-- PR #2403: Support for input and output type consistency in logistic regression predict_proba
 - PR #2469: Updating KNN c-api to document all arguments
-=======
 - PR #2453: Add CumlArray to API doc
 - PR #2440: Use Treelite Conda package
 - PR #2403: Support for input and output type consistency in logistic regression predict_proba
 - PR #2468: Add `_n_features_in_` attribute to all single GPU estimators that implement fit
->>>>>>> 99f6d52f
 
 ## Bug Fixes
 - PR #2369: Update RF code to fix set_params memory leak
