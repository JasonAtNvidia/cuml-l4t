--- conflicted
+++ resolved
@@ -83,9 +83,7 @@
 - PR #2532: Updating doxygen in new MG headers
 - PR #2521: Fixing invalid smem calculation in KNeighborsCLassifier
 - PR #2515: Increase tolerance for LogisticRegression test
-<<<<<<< HEAD
 - PR #2543: Improve numerical stability of QN solver
-=======
 - PR #2544: Fix Barnes-Hut tSNE not using specified post_learning_rate
 - PR #2558: Disabled a long-running FIL test
 - PR #2540: Update default value for n_epochs in UMAP to match documentation & sklearn API
@@ -95,7 +93,6 @@
 - PR #2563: Update scipy call for arima gradient test
 - PR #2569: Fix for cuDF update
 - PR #2508: Use keyword parameters in sklearn.datasets.make_* functions
->>>>>>> ee3e8a53
 
 # cuML 0.14.0 (03 Jun 2020)
 
