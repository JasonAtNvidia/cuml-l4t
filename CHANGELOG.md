--- conflicted
+++ resolved
@@ -13,13 +13,10 @@
 - PR #1040: Update version of numba in development conda yaml files
 - PR #1043: Updates to accomodate cuDF python code reorganization
 - PR #1044 Remove nvidia driver installation from ci/cpu/build.sh
-<<<<<<< HEAD
 - PR #991: Barnes Hut TSNE Memory Issue Fixes
 - PR #1075: Pinning Dask & Distributed versions for consistent CI results
-=======
 - PR #990: Barnes Hut TSNE Memory Issue Fixes
 - PR #1074: Fix flake8 CI style check
->>>>>>> 45f4dddf
 
 # cuML 0.9.0 (21 Aug 2019)
 
