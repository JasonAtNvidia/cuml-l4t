# cuML 0.9.0 (Date TBD)

## New Features

- PR #894: Convert RF to treelite format
- PR #826: Jones transformation of params for ARIMA models timeSeries ml-prim
- PR #697: Silhouette Score metric ml-prim
- PR #674: KL Divergence metric ml-prim
- PR #787: homogeneity, completeness and v-measure metrics ml-prim
- PR #711: Mutual Information metric ml-prim
- PR #724: Entropy metric ml-prim
- PR #766: Expose score method based on inertia for KMeans
- PR #816: Added inverse_transform() for LabelEncoder
- PR #789: prims: sampling without replacement
- PR #813: prims: Col major istance prim
- PR #635: Random Forest & Decision Tree Regression (Single-GPU)
- PR #819: Forest Inferencing Library (FIL)
- PR #829: C++: enable nvtx ranges
- PR #835: Holt-Winters algorithm
- PR #837: treelite for decision forest exchange format
- PR #871: Wrapper for FIL
- PR #870: make_blobs python function
- PR #881: wrappers for accuracy_score and adjusted_rand_score functions
- PR #840: Dask RF classification and regression
- PR #870: make_blobs python function
- PR #879: import of treelite models to FIL
- PR #892: General Gram matrices prim
- PR #883: Adding MNMG Kmeans
- PR #930: Dask RF
- PR #882: TSNE - T-Distributed Stochastic Neighbourhood Embedding
- PR #926: Wrapper for FIL

## Improvements
- PR #822: build: build.sh update to club all make targets together
- PR #807: Added development conda yml files
- PR #840: Require cmake >= 3.14
- PR #832: Stateless Decision Tree and Random Forest API
- PR #857: Small modifications to comms for utilizing IB w/ Dask
- PR #851: Random forest Stateless API wrappers
- PR #865: High Performance RF
- PR #895: Pretty prints arguments!
- PR #920: Add an empty marker kernel for tracing purposes
- PR #915: syncStream added to cumlCommunicator
- PR #922: Random Forest support in FIL
- PR #911: Update headers to credit CannyLabs BH TSNE implementation
- PR #918: Streamline CUDA_REL environment variable
- PR #924: kmeans: updated APIs to be stateless, refactored code for mnmg support
- PR #950: global_bias support in FIL
- PR #773: Significant improvements to input checking of all classes and common input API for Python
- PR #957: Adding docs to RF & KMeans MNMG. Small fixes for release
- PR #965: Making dask-ml a hard dependency
<<<<<<< HEAD
- PR #976: Update api.rst for new 0.9 classes
=======
- PR #973: Use cudaDeviceGetAttribute instead of relying on cudaDeviceProp object being passed
>>>>>>> e316ca40

## Bug Fixes

- PR #923: Fix misshapen level/trend/season HoltWinters output
- PR #831: Update conda package dependencies to cudf 0.9
- PR #772: Add missing cython headers to SGD and CD
- PR #849: PCA no attribute trans_input_ transform bug fix
- PR #869: Removing incorrect information from KNN Docs
- PR #885: libclang installation fix for GPUCI
- PR #896: Fix typo in comms build instructions
- PR #921: Fix build scripts using incorrect cudf version
- PR #928: TSNE Stability Adjustments
- PR #934: Cache cudaDeviceProp in cumlHandle for perf reasons
- PR #932: Change default param value for RF classifier
- PR #949: Fix dtype conversion tests for unsupported cudf dtypes
- PR #908: Fix local build generated file ownerships


# cuML 0.8.0 (27 June 2019)

## New Features

- PR #652: Adjusted Rand Index metric ml-prim
- PR #679: Class label manipulation ml-prim
- PR #636: Rand Index metric ml-prim
- PR #515: Added Random Projection feature
- PR #504: Contingency matrix ml-prim
- PR #644: Add train_test_split utility for cuDF dataframes
- PR #612: Allow Cuda Array Interface, Numba inputs and input code refactor
- PR #641: C: Separate C-wrapper library build to generate libcuml.so
- PR #631: Add nvcategory based ordinal label encoder
- PR #681: Add MBSGDClassifier and MBSGDRegressor classes around SGD
- PR #705: Quasi Newton solver and LogisticRegression Python classes
- PR #670: Add test skipping functionality to build.sh
- PR #678: Random Forest Python class
- PR #684: prims: make_blobs primitive
- PR #673: prims: reduce cols by key primitive
- PR #812: Add cuML Communications API & consolidate Dask cuML

## Improvements

- PR #597: C++ cuML and ml-prims folder refactor
- PR #590: QN Recover from numeric errors
- PR #482: Introduce cumlHandle for pca and tsvd
- PR #573: Remove use of unnecessary cuDF column and series copies
- PR #601: Cython PEP8 cleanup and CI integration
- PR #596: Introduce cumlHandle for ols and ridge
- PR #579: Introduce cumlHandle for cd and sgd, and propagate C++ errors in cython level for cd and sgd
- PR #604: Adding cumlHandle to kNN, spectral methods, and UMAP
- PR #616: Enable clang-format for enforcing coding style
- PR #618: CI: Enable copyright header checks
- PR #622: Updated to use 0.8 dependencies
- PR #626: Added build.sh script, updated CI scripts and documentation
- PR #633: build: Auto-detection of GPU_ARCHS during cmake
- PR #650: Moving brute force kNN to prims. Creating stateless kNN API.
- PR #662: C++: Bulk clang-format updates
- PR #671: Added pickle pytests and correct pickling of Base class
- PR #675: atomicMin/Max(float, double) with integer atomics and bit flipping
- PR #677: build: 'deep-clean' to build.sh to clean faiss build as well
- PR #683: Use stateless c++ API in KNN so that it can be pickled properly
- PR #686: Use stateless c++ API in UMAP so that it can be pickled properly
- PR #695: prims: Refactor pairwise distance
- PR #707: Added stress test and updated documentation for RF
- PR #701: Added emacs temporary file patterns to .gitignore
- PR #606: C++: Added tests for host_buffer and improved device_buffer and host_buffer implementation
- PR #726: Updated RF docs and stress test
- PR #730: Update README and RF docs for 0.8
- PR #744: Random projections generating binomial on device. Fixing tests.
- PR #741: Update API docs for 0.8
- PR #754: Pickling of UMAP/KNN
- PR #753: Made PCA and TSVD picklable
- PR #746: LogisticRegression and QN API docstrings

## Bug Fixes
- PR #584: Added missing virtual destructor to deviceAllocator and hostAllocator
- PR #620: C++: Removed old unit-test files in ml-prims
- PR #627: C++: Fixed dbscan crash issue filed in 613
- PR #640: Remove setuptools from conda run dependency
- PR #646: Update link in contributing.md
- PR #649: Bug fix to LinAlg::reduce_rows_by_key prim filed in issue #648
- PR #666: fixes to gitutils.py to resolve both string decode and handling of uncommitted files
- PR #676: Fix template parameters in `bernoulli()` implementation.
- PR #685: Make CuPy optional to avoid nccl conda package conflicts
- PR #687: prims: updated tolerance for reduce_cols_by_key unit-tests
- PR #689: Removing extra prints from NearestNeighbors cython
- PR #718: Bug fix for DBSCAN and increasing batch size of sgd
- PR #719: Adding additional checks for dtype of the data
- PR #736: Bug fix for RF wrapper and .cu print function
- PR #547: Fixed issue if C++ compiler is specified via CXX during configure.
- PR #759: Configure Sphinx to render params correctly
- PR #762: Apply threshold to remove flakiness of UMAP tests.
- PR #768: Fixing memory bug from stateless refactor
- PR #782: Nearest neighbors checking properly whether memory should be freed
- PR #783: UMAP was using wrong size for knn computation
- PR #776: Hotfix for self.variables in RF
- PR #777: Fix numpy input bug
- PR #784: Fix jit of shuffle_idx python function
- PR #790: Fix rows_sample input type for RF
- PR #793: Fix for dtype conversion utility for numba arrays without cupy installed
- PR #806: Add a seed for sklearn model in RF test file
- PR #843: Rf quantile fix

# cuML 0.7.0 (10 May 2019)

## New Features

- PR #405: Quasi-Newton GLM Solvers
- PR #277: Add row- and column-wise weighted mean primitive
- PR #424: Add a grid-sync struct for inter-block synchronization
- PR #430: Add R-Squared Score to ml primitives
- PR #463: Add matrix gather to ml primitives
- PR #435: Expose cumlhandle in cython + developer guide
- PR #455: Remove default-stream arguement across ml-prims and cuML
- PR #375: cuml cpp shared library renamed to libcuml++.so
- PR #460: Random Forest & Decision Trees (Single-GPU, Classification)
- PR #491: Add doxygen build target for ml-prims
- PR #505: Add R-Squared Score to python interface
- PR #507: Add coordinate descent for lasso and elastic-net
- PR #511: Add a minmax ml-prim
- PR #516: Added Trustworthiness score feature
- PR #520: Add local build script to mimic gpuCI
- PR #503: Add column-wise matrix sort primitive
- PR #525: Add docs build script to cuML
- PR #528: Remove current KMeans and replace it with a new single GPU implementation built using ML primitives

## Improvements

- PR #481: Refactoring Quasi-Newton to use cumlHandle
- PR #467: Added validity check on cumlHandle_t
- PR #461: Rewrote permute and added column major version
- PR #440: README updates
- PR #295: Improve build-time and the interface e.g., enable bool-OutType, for distance()
- PR #390: Update docs version
- PR #272: Add stream parameters to cublas and cusolver wrapper functions
- PR #447: Added building and running mlprims tests to CI
- PR #445: Lower dbscan memory usage by computing adjacency matrix directly
- PR #431: Add support for fancy iterator input types to LinAlg::reduce_rows_by_key
- PR #394: Introducing cumlHandle API to dbscan and add example
- PR #500: Added CI check for black listed CUDA Runtime API calls
- PR #475: exposing cumlHandle for dbscan from python-side
- PR #395: Edited the CONTRIBUTING.md file
- PR #407: Test files to run stress, correctness and unit tests for cuml algos
- PR #512: generic copy method for copying buffers between device/host
- PR #533: Add cudatoolkit conda dependency
- PR #524: Use cmake find blas and find lapack to pass configure options to faiss
- PR #527: Added notes on UMAP differences from reference implementation
- PR #540: Use latest release version in update-version CI script
- PR #552: Re-enable assert in kmeans tests with xfail as needed
- PR #581: Add shared memory fast col major to row major function back with bound checks
- PR #592: More efficient matrix copy/reverse methods
- PR #721: Added pickle tests for DBSCAN and Random Projections

## Bug Fixes

- PR #334: Fixed segfault in `ML::cumlHandle_impl::destroyResources`
- PR #349: Developer guide clarifications for cumlHandle and cumlHandle_impl
- PR #398: Fix CI scripts to allow nightlies to be uploaded
- PR #399: Skip PCA tests to allow CI to run with driver 418
- PR #422: Issue in the PCA tests was solved and CI can run with driver 418
- PR #409: Add entry to gitmodules to ignore build artifacts
- PR #412: Fix for svdQR function in ml-prims
- PR #438: Code that depended on FAISS was building everytime.
- PR #358: Fixed an issue when switching streams on MLCommon::device_buffer and MLCommon::host_buffer
- PR #434: Fixing bug in CSR tests
- PR #443: Remove defaults channel from ci scripts
- PR #384: 64b index arithmetic updates to the kernels inside ml-prims
- PR #459: Fix for runtime library path of pip package
- PR #464: Fix for C++11 destructor warning in qn
- PR #466: Add support for column-major in LinAlg::*Norm methods
- PR #465: Fixing deadlock issue in GridSync due to consecutive sync calls
- PR #468: Fix dbscan example build failure
- PR #470: Fix resource leakage in Kalman filter python wrapper
- PR #473: Fix gather ml-prim test for change in rng uniform API
- PR #477: Fixes default stream initialization in cumlHandle
- PR #480: Replaced qn_fit() declaration with #include of file containing definition to fix linker error
- PR #495: Update cuDF and RMM versions in GPU ci test scripts
- PR #499: DEVELOPER_GUIDE.md: fixed links and clarified ML::detail::streamSyncer example
- PR #506: Re enable ml-prim tests in CI
- PR #508: Fix for an error with default argument in LinAlg::meanSquaredError
- PR #519: README.md Updates and adding BUILD.md back
- PR #526: Fix the issue of wrong results when fit and transform of PCA are called separately
- PR #531: Fixing missing arguments in updateDevice() for RF
- PR #543: Exposing dbscan batch size through cython API and fixing broken batching
- PR #551: Made use of ZLIB_LIBRARIES consistent between ml_test and ml_mg_test
- PR #557: Modified CI script to run cuML tests before building mlprims and removed lapack flag
- PR #578: Updated Readme.md to add lasso and elastic-net
- PR #580: Fixing cython garbage collection bug in KNN
- PR #577: Use find libz in prims cmake
- PR #594: fixed cuda-memcheck mean_center test failures


# cuML 0.6.1 (09 Apr 2019)

## Bug Fixes

- PR #462 Runtime library path fix for cuML pip package


# cuML 0.6.0 (22 Mar 2019)

## New Features

- PR #249: Single GPU Stochastic Gradient Descent for linear regression, logistic regression, and linear svm with L1, L2, and elastic-net penalties.
- PR #247: Added "proper" CUDA API to cuML
- PR #235: NearestNeighbors MG Support
- PR #261: UMAP Algorithm
- PR #290: NearestNeighbors numpy MG Support
- PR #303: Reusable spectral embedding / clustering
- PR #325: Initial support for single process multi-GPU OLS and tSVD
- PR #271: Initial support for hyperparameter optimization with dask for many models

## Improvements

- PR #144: Dockerfile update and docs for LinearRegression and Kalman Filter.
- PR #168: Add /ci/gpu/build.sh file to cuML
- PR #167: Integrating full-n-final ml-prims repo inside cuml
- PR #198: (ml-prims) Removal of *MG calls + fixed a bug in permute method
- PR #194: Added new ml-prims for supporting LASSO regression.
- PR #114: Building faiss C++ api into libcuml
- PR #64: Using FAISS C++ API in cuML and exposing bindings through cython
- PR #208: Issue ml-common-3: Math.h: swap thrust::for_each with binaryOp,unaryOp
- PR #224: Improve doc strings for readable rendering with readthedocs
- PR #209: Simplify README.md, move build instructions to BUILD.md
- PR #218: Fix RNG to use given seed and adjust RNG test tolerances.
- PR #225: Support for generating random integers
- PR #215: Refactored LinAlg::norm to Stats::rowNorm and added Stats::colNorm
- PR #234: Support for custom output type and passing index value to main_op in *Reduction kernels
- PR #230: Refactored the cuda_utils header
- PR #236: Refactored cuml python package structure to be more sklearn like
- PR #232: Added reduce_rows_by_key
- PR #246: Support for 2 vectors in the matrix vector operator
- PR #244: Fix for single GPU OLS and Ridge to support one column training data
- PR #271: Added get_params and set_params functions for linear and ridge regression
- PR #253: Fix for issue #250-reduce_rows_by_key failed memcheck for small nkeys
- PR #269: LinearRegression, Ridge Python docs update and cleaning
- PR #322: set_params updated
- PR #237: Update build instructions
- PR #275: Kmeans use of faster gpu_matrix
- PR #288: Add n_neighbors to NearestNeighbors constructor
- PR #302: Added FutureWarning for deprecation of current kmeans algorithm
- PR #312: Last minute cleanup before release
- PR #315: Documentation updating and enhancements
- PR #330: Added ignored argument to pca.fit_transform to map to sklearn's implemenation
- PR #342: Change default ABI to ON
- PR #572: Pulling DBSCAN components into reusable primitives


## Bug Fixes

- PR #193: Fix AttributeError in PCA and TSVD
- PR #211: Fixing inconsistent use of proper batch size calculation in DBSCAN
- PR #202: Adding back ability for users to define their own BLAS
- PR #201: Pass CMAKE CUDA path to faiss/configure script
- PR #200 Avoid using numpy via cimport in KNN
- PR #228: Bug fix: LinAlg::unaryOp with 0-length input
- PR #279: Removing faiss-gpu references in README
- PR #321: Fix release script typo
- PR #327: Update conda requirements for version 0.6 requirements
- PR #352: Correctly calculating numpy chunk sizing for kNN
- PR #345: Run python import as part of package build to trigger compilation
- PR #347: Lowering memory usage of kNN.
- PR #355: Fixing issues with very large numpy inputs to SPMG OLS and tSVD.
- PR #357: Removing FAISS requirement from README
- PR #362: Fix for matVecOp crashing on large input sizes
- PR #366: Index arithmetic issue fix with TxN_t class
- PR #376: Disabled kmeans tests since they are currently too sensitive (see #71)
- PR #380: Allow arbitrary data size on ingress for numba_utils.row_matrix
- PR #385: Fix for long import cuml time in containers and fix for setup_pip
- PR #630: Fixing a missing kneighbors in nearest neighbors python proxy

# cuML 0.5.1 (05 Feb 2019)

## Bug Fixes

- PR #189 Avoid using numpy via cimport to prevent ABI issues in Cython compilation


# cuML 0.5.0 (28 Jan 2019)

## New Features

- PR #66: OLS Linear Regression
- PR #44: Distance calculation ML primitives
- PR #69: Ridge (L2 Regularized) Linear Regression
- PR #103: Linear Kalman Filter
- PR #117: Pip install support
- PR #64: Device to device support from cuML device pointers into FAISS

## Improvements

- PR #56: Make OpenMP optional for building
- PR #67: Github issue templates
- PR #44: Refactored DBSCAN to use ML primitives
- PR #91: Pytest cleanup and sklearn toyset datasets based pytests for kmeans and dbscan
- PR #75: C++ example to use kmeans
- PR #117: Use cmake extension to find any zlib installed in system
- PR #94: Add cmake flag to set ABI compatibility
- PR #139: Move thirdparty submodules to root and add symlinks to new locations
- PR #151: Replace TravisCI testing and conda pkg builds with gpuCI
- PR #164: Add numba kernel for faster column to row major transform
- PR #114: Adding FAISS to cuml build

## Bug Fixes

- PR #48: CUDA 10 compilation warnings fix
- PR #51: Fixes to Dockerfile and docs for new build system
- PR #72: Fixes for GCC 7
- PR #96: Fix for kmeans stack overflow with high number of clusters
- PR #105: Fix for AttributeError in kmeans fit method
- PR #113: Removed old  glm python/cython files
- PR #118: Fix for AttributeError in kmeans predict method
- PR #125: Remove randomized solver option from PCA python bindings


# cuML 0.4.0 (05 Dec 2018)

## New Features

## Improvements

- PR #42: New build system: separation of libcuml.so and cuml python package
- PR #43: Added changelog.md

## Bug Fixes


# cuML 0.3.0 (30 Nov 2018)

## New Features

- PR #33: Added ability to call cuML algorithms using numpy arrays

## Improvements

- PR #24: Fix references of python package from cuML to cuml and start using versioneer for better versioning
- PR #40: Added support for refactored cuDF 0.3.0, updated Conda files
- PR #33: Major python test cleaning, all tests pass with cuDF 0.2.0 and 0.3.0. Preparation for new build system
- PR #34: Updated batch count calculation logic in DBSCAN
- PR #35: Beginning of DBSCAN refactor to use cuML mlprims and general improvements

## Bug Fixes

- PR #30: Fixed batch size bug in DBSCAN that caused crash. Also fixed various locations for potential integer overflows
- PR #28: Fix readthedocs build documentation
- PR #29: Fix pytests for cuml name change from cuML
- PR #33: Fixed memory bug that would cause segmentation faults due to numba releasing memory before it was used. Also fixed row major/column major bugs for different algorithms
- PR #36: Fix kmeans gtest to use device data
- PR #38: cuda\_free bug removed that caused google tests to sometimes pass and sometimes fail randomly
- PR #39: Updated cmake to correctly link with CUDA libraries, add CUDA runtime linking and include source files in compile target

# cuML 0.2.0 (02 Nov 2018)

## New Features

- PR #11: Kmeans algorithm added
- PR #7: FAISS KNN wrapper added
- PR #21: Added Conda install support

## Improvements

- PR #15: Added compatibility with cuDF (from prior pyGDF)
- PR #13: Added FAISS to Dockerfile
- PR #21: Added TravisCI build system for CI and Conda builds

## Bug Fixes

- PR #4: Fixed explained variance bug in TSVD
- PR #5: Notebook bug fixes and updated results


# cuML 0.1.0

Initial release including PCA, TSVD, DBSCAN, ml-prims and cython wrappers<|MERGE_RESOLUTION|>--- conflicted
+++ resolved
@@ -49,11 +49,8 @@
 - PR #773: Significant improvements to input checking of all classes and common input API for Python
 - PR #957: Adding docs to RF & KMeans MNMG. Small fixes for release
 - PR #965: Making dask-ml a hard dependency
-<<<<<<< HEAD
 - PR #976: Update api.rst for new 0.9 classes
-=======
 - PR #973: Use cudaDeviceGetAttribute instead of relying on cudaDeviceProp object being passed
->>>>>>> e316ca40
 
 ## Bug Fixes
 
