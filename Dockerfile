# From: https://github.com/rapidsai/cudf/blob/master/Dockerfile
FROM cudf

RUN apt install -y zlib1g-dev

ARG CUDA_MAJOR=9
ARG CUDA_MINOR=2
RUN source activate cudf && conda install -c pytorch faiss-gpu cuda${CUDA_MAJOR}${CUDA_MINOR}
RUN source activate cudf && conda install -c anaconda cython

ADD ml-prims /cuML/ml-prims
ADD cuML /cuML/cuML
WORKDIR /cuML/cuML
RUN source activate cudf && \
    mkdir build && \
    cd build && \
    cmake .. && \
    make install

ADD docs /cuML/docs

ADD python /cuML/python
<<<<<<< HEAD
ADD python/setup.cfg /cuML/setup.cfg
ADD setup.py /cuML/setup.py
ADD versioneer.py /cuML/versioneer.py
WORKDIR /cuML
=======
WORKDIR /cuML/python
>>>>>>> 27b05c90
RUN source activate cudf && python setup.py install<|MERGE_RESOLUTION|>--- conflicted
+++ resolved
@@ -20,12 +20,8 @@
 ADD docs /cuML/docs
 
 ADD python /cuML/python
-<<<<<<< HEAD
 ADD python/setup.cfg /cuML/setup.cfg
 ADD setup.py /cuML/setup.py
 ADD versioneer.py /cuML/versioneer.py
 WORKDIR /cuML
-=======
-WORKDIR /cuML/python
->>>>>>> 27b05c90
 RUN source activate cudf && python setup.py install